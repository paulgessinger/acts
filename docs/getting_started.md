# Getting started

## Quick start

Acts is developed in C++ and is built using [CMake](https://cmake.org). Building
the core library requires a C++17 compatible compiler,
[Boost](http://boost.org), and [Eigen](http://eigen.tuxfamily.org). The
following commands will clone the repository, configure, and build the core
library:

```console
$ git clone https://github.com/acts-project/acts <source>
$ cmake -B <build> -S <source>
$ cmake --build <build>
```

For a full list of dependencies, including specific versions, see the
[Prerequisites](#prerequisites) section below. Build options to activate
additional components are described in the [Build options](#build-options)
section.

## Prerequisites

The following dependencies are required to build the Acts core library:

-   A C++17 compatible compiler (recent versions of either gcc and clang should work)
-   [CMake](https://cmake.org) >= 3.14
-   [Boost](http://boost.org) >= 1.71 with `filesystem`, `program_options`, and `unit_test_framework`
-   [Eigen](http://eigen.tuxfamily.org) >= 3.3.7

The following dependencies are optional and are needed to build additional
components:

-   [CUDA](https://developer.nvidia.com/cuda-zone) for the CUDA plugin and the Exa.TrkX plugin and its examples
-   [DD4hep](http://dd4hep.cern.ch) >= 1.11 for the DD4hep plugin and some examples
-   [Doxygen](http://doxygen.org) >= 1.8.15 for the documentation
-   [Geant4](http://geant4.org/) for some examples
-   [HepMC](https://gitlab.cern.ch/hepmc/HepMC3) >= 3.2.1 for some examples
-   [Intel Threading Building Blocks](https://github.com/oneapi-src/oneTBB) >= 2020.1 for the examples
-   [ONNX Runtime](https://onnxruntime.ai/) >= 1.12.0 for the ONNX plugin, the Exa.TrkX plugin and some examples
-   [Pythia8](https://pythia.org) for some examples
-   [ROOT](https://root.cern.ch) >= 6.20 for the TGeo plugin and the examples
-   [Sphinx](https://www.sphinx-doc.org) >= 2.0 with [Breathe](https://breathe.readthedocs.io/en/latest/), [Exhale](https://exhale.readthedocs.io/en/latest/), and [recommonmark](https://recommonmark.readthedocs.io/en/latest/index.html) extensions for the documentation
-   [SYCL](https://www.khronos.org/sycl/) for the SYCL plugin
-   [cugraph](https://github.com/rapidsai/cugraph) for the Exa.TrkX plugin
-   [libtorch](https://pytorch.org/cppdocs/installing.html) for the Exa.TrkX plugin
-   [Pybind11](https://github.com/pybind/pybind11) for the Python bindings of the examples

There are some additional dependencies that are automatically provided as part of
the build system.
These are usually not available through the system package manager and can be found in the ``thirdparty`` directory.

All external dependencies must be provided prior to building Acts. Compatible
versions of all dependencies are provided e.g. by the [LCG
<<<<<<< HEAD
releases](https://lcginfo.cern.ch/) starting from [LCG 102b](https://lcginfo.cern.ch/release/102b/).
=======
releases](https://lcginfo.cern.ch/) starting from [LCG 97apython3](https://lcginfo.cern.ch/release/97apython3/).
>>>>>>> cc2f6392
For convenience, it is possible to build the required boost and eigen3 dependencies using the ACTS build system; see [Build options](#build-options).
Other options are also
available and are discussed in the [Building Acts](#building-acts) section.

[Profiling](contribution/profiling.md) details the prerequisites for profiling the ACTS project with gperftools.

## Building Acts

Acts uses [CMake](https://cmake.org) to configure, build, and install the
software. After checking out the repository code into a `<source>` directory,
CMake is called first to configure the build into a separate `<build>`
directory. A typical setup is to create a `<source>/build` directory within the
sources, but this is just a convention; not a requirement. The following command
runs the configuration and searches for the dependencies. The `<build>`
directory is automatically created.

```console
$ cmake -B <build> -S <source>
```

The build can be configured via various options that are listed in detail in the
[Build options](#build-options) section. Options are set on the command line.
The previous command could be e.g. modified to

```console
$ cmake -B <build> -S <source> -DACTS_BUILD_UNITTESTS=on -DACTS_BUILD_FATRAS=on
```

After the configuration succeeded, the software is build. This is also done with cmake via the following command

```console
$ cmake --build <build>
```

This automatically calls the configure build tool, e.g. Make or Ninja. To build only a specific target, the target names has to be separated from the CMake options by `--`, i.e.

```console
$ cmake --build <build> -- ActsFatras # to build the Fatras library
```

The build commands are the same regardless of where you are building the
software. Depending on your build environment, there are different ways how to
make the dependencies available.

### With a LCG release on CVMFS

If you have access to a machine running [CVMFS](https://cernvm.cern.ch/fs/),
e.g. CERNs lxplus login machines, the dependencies can be easily satisfied
via a LCG releases available through CVMFS. A setup script is provided to activate a compatible releases that can be used as follows:

```console
$ cd <source>
$ source CI/setup_cvmfs_lcg.sh
```

After sourcing the setup script, you can build Acts as described above. The
following commands will build Acts in the `<source>/build` directory with the
Fatras component.

```console
$ cd <source>
$ source CI/setup_cvmfs_lcg.sh
$ cmake -B build -S . -DACTS_BUILD_FATRAS=on
$ cmake --build build
```

### In a container

A set of container images is available through the [Acts container
registry][acts_containers]. The following containers are used as part of the
continuous integration setup and come with all dependencies pre-installed.

-   `centos7-lcg97apython3-gcc9`: based on CentOS 7 with HEP-specific software from
    LCG 97apython3 using the GCC 9 compiler
-   `centos7-lcg98python3-gcc10`: based on CentOS 7 with HEP-specific software from LCG
    98python3 using the GCC 10 compiler
-   `ubuntu2004`: based on Ubuntu 20.04 with manual installation of HEP-specific
    software

To use these locally, you first need to pull the relevant images from the
registry. Stable versions are tagged as `vX` where `X` is the version number.
The latest, potentially unstable, version is tagged as `latest`. To list all
available tags, e.g. for the `ubuntu2004` image, you can use the following
command:

```console
$ docker search --list-tags ghcr.io/acts-project/ubuntu2004
```

The following command then downloads a stable tag of the `ubuntu2004` image:

```console
$ docker pull ghcr.io/acts-project/ubuntu2004:v9
```

This should print the image id as part of the output. You can also find out the
image id by running `docker images` to list all your locally available container
images.

Now, you need to start a shell within the container to run the build. Assuming
that `<source>` is the path to your source checkout on your host machine, the
following command will make the source directory available as `/acts` in the
container and start an interactive `bash` shell

```console
$ docker run --volume=<source>:/acts:ro --interactive --tty <image> /bin/bash
```

where `<image>` is the image id that was previously mentioned. If you are using the Ubuntu-based image you are already good to go. For the images based on LCG releases, you can now activate the LCG release in the container shell by sourcing a setup script:

```console
container $ source /opt/lcg_view/setup.sh
```

Building Acts follows the instructions above with `/acts` as the source directory, e.g.

```console
container $ cmake -B build -S /acts -DACTS_BUILD_FATRAS=on
container $ cmake --build build
```

[acts_containers]: https://github.com/orgs/acts-project/packages?ecosystem=container

### On your local machine

Building and running Acts on your local machine is not officially supported.
However, if you have the necessary prerequisites installed it is possible to use
it locally. Acts developers regularly use different Linux distributions
and macOS to build and develop Acts.

(build_docs)=
## Building the documentation

The documentation uses [Doxygen][doxygen] to extract the source code
documentation and [Sphinx][sphinx] with the [Breathe][breathe] extension to
generate the documentation website. To build the documentation locally, you
need to have [Doxygen][doxygen] version `1.9.5` or newer installed.
[Sphinx][sphinx] and a few other dependencies can be installed using the Python
package manager `pip`:

```console
$ cd <source>
$ pip install -r docs/requirements.txt
```

:::{tip}
It is **strongly recommended** to use a [virtual
environment](https://realpython.com/python-virtual-environments-a-primer/) for
this purpose! For example, run 

```console
$ python -m venv docvenv
$ source docvenv/bin/activate
```

to create a local virtual environment, and then run the `pip` command above.
:::

To activate the documentation build targets, the `ACTS_BUILD_DOCS` option has to be set

```console
$ cmake -B <build> -S <source> -DACTS_BUILD_DOCS=on
```

Then the documentation can be build with this target

```console
$ cmake --build <build> --target docs
```

The default option includes the Doxygen, Sphinx, and the Breathe extension,
i.e. the source code information can be used in the manually written
documentation. An attempt is made to pull in symbols that are cross-referenced from
other parts of the documentation. This is not guaranteed to work: in case 
of errors you will need to manually pull in symbols to be documented.

[doxygen]: https://doxygen.nl/
[sphinx]: https://www.sphinx-doc.org
[breathe]: https://breathe.readthedocs.io
[exhale]: https://exhale.readthedocs.io
[rtd_acts]: https://acts.readthedocs.io

## Build options

CMake options can be set by adding `-D<OPTION>=<VALUE>` to the configuration
command. The following command would e.g. enable the unit tests

```console
$ cmake -B <build> -S <source> -DACTS_BUILD_UNITTESTS=ON
```

Multiple options can be given. `cmake` caches the options so that only changed
options must be specified in subsequent calls to configure the project. The
following options are available to configure the project and enable optional
components.

<!-- CMAKE_OPTS_BEGIN -->
| Option                              | Description                                                                                                                                                                                                                        |
|-------------------------------------|------------------------------------------------------------------------------------------------------------------------------------------------------------------------------------------------------------------------------------|
| ACTS_BUILD_EVERYTHING               | Build with most options enabled (except<br>HepMC3 and documentation)<br> type: `bool`, default: `OFF`                                                                                                                              |
| ACTS_PARAMETER_DEFINITIONS_HEADER   | Use a different (track) parameter<br>definitions header<br> type: `filepath`, default: `""`                                                                                                                                        |
| ACTS_SOURCELINK_SBO_SIZE            | Customize the SBO size used by<br>SourceLink<br> type: `string`, default: `""`                                                                                                                                                     |
| ACTS_FORCE_ASSERTIONS               | Force assertions regardless of build<br>type<br> type: `bool`, default: `OFF`                                                                                                                                                      |
| ACTS_USE_SYSTEM_LIBS                | Use system libraries by default<br> type: `bool`, default: `OFF`                                                                                                                                                                   |
| ACTS_BUILD_PLUGIN_AUTODIFF          | Build the autodiff plugin<br> type: `bool`, default: `OFF`                                                                                                                                                                         |
| ACTS_USE_SYSTEM_AUTODIFF            | Use autodiff provided by the system<br>instead of the bundled version<br> type: `bool`, default: `ACTS_USE_SYSTEM_LIBS -> OFF`                                                                                                     |
| ACTS_USE_SYSTEM_ACTSVG              | Use the ActSVG system library<br> type: `bool`, default: `ACTS_USE_SYSTEM_LIBS -> OFF`                                                                                                                                             |
| ACTS_BUILD_PLUGIN_ACTSVG            | Build SVG display plugin<br> type: `bool`, default: `OFF`                                                                                                                                                                          |
| ACTS_BUILD_PLUGIN_CUDA              | Build CUDA plugin<br> type: `bool`, default: `OFF`                                                                                                                                                                                 |
| ACTS_BUILD_PLUGIN_DD4HEP            | Build DD4hep plugin<br> type: `bool`, default: `OFF`                                                                                                                                                                               |
| ACTS_BUILD_PLUGIN_PODIO             | Build Podio plugin<br> type: `bool`, default: `OFF`                                                                                                                                                                                |
| ACTS_BUILD_PLUGIN_EDM4HEP           | Build EDM4hep plugin<br> type: `bool`, default: `OFF`                                                                                                                                                                              |
| ACTS_BUILD_PLUGIN_FPEMON            | Build FPE monitoring plugin<br> type: `bool`, default: `OFF`                                                                                                                                                                       |
| ACTS_BUILD_PLUGIN_GEANT4            | Build Geant4 plugin<br> type: `bool`, default: `OFF`                                                                                                                                                                               |
| ACTS_BUILD_PLUGIN_EXATRKX           | Build the Exa.TrkX plugin<br> type: `bool`, default: `OFF`                                                                                                                                                                         |
| ACTS_EXATRKX_ENABLE_ONNX            | Build the Onnx backend for the exatrkx<br>plugin<br> type: `bool`, default: `OFF`                                                                                                                                                  |
| ACTS_EXATRKX_ENABLE_TORCH           | Build the torchscript backend for the<br>exatrkx plugin<br> type: `bool`, default: `ON`                                                                                                                                            |
| ACTS_BUILD_PLUGIN_IDENTIFICATION    | Build Identification plugin<br> type: `bool`, default: `OFF`                                                                                                                                                                       |
| ACTS_BUILD_PLUGIN_JSON              | Build json plugin<br> type: `bool`, default: `OFF`                                                                                                                                                                                 |
| ACTS_USE_SYSTEM_NLOHMANN_JSON       | Use nlohmann::json provided by the<br>system instead of the bundled version<br> type: `bool`, default: `ACTS_USE_SYSTEM_LIBS -> OFF`                                                                                               |
| ACTS_BUILD_PLUGIN_LEGACY            | Build legacy plugin<br> type: `bool`, default: `OFF`                                                                                                                                                                               |
| ACTS_BUILD_PLUGIN_ONNX              | Build ONNX plugin<br> type: `bool`, default: `OFF`                                                                                                                                                                                 |
| ACTS_BUILD_PLUGIN_MLPACK            | Build MLpack plugin<br> type: `bool`, default: `OFF`                                                                                                                                                                               |
| ACTS_SETUP_VECMEM                   | Explicitly set up vecmem for the project<br> type: `bool`, default: `OFF`                                                                                                                                                          |
| ACTS_USE_SYSTEM_VECMEM              | Use a system-provided vecmem<br>installation<br> type: `bool`, default: `ACTS_USE_SYSTEM_LIBS -> OFF`                                                                                                                              |
| ACTS_BUILD_PLUGIN_SYCL              | Build SYCL plugin<br> type: `bool`, default: `OFF`                                                                                                                                                                                 |
| ACTS_BUILD_PLUGIN_TGEO              | Build TGeo plugin<br> type: `bool`, default: `OFF`                                                                                                                                                                                 |
| ACTS_BUILD_FATRAS                   | Build FAst TRAcking Simulation package<br> type: `bool`, default: `OFF`                                                                                                                                                            |
| ACTS_BUILD_FATRAS_GEANT4            | Build Geant4 Fatras package<br> type: `bool`, default: `OFF`                                                                                                                                                                       |
| ACTS_BUILD_ALIGNMENT                | Build Alignment package<br> type: `bool`, default: `OFF`                                                                                                                                                                           |
| ACTS_BUILD_EXAMPLES                 | Build standalone examples<br> type: `bool`, default: `OFF`                                                                                                                                                                         |
| ACTS_BUILD_EXAMPLES_DD4HEP          | Build DD4hep-based code in the examples<br> type: `bool`, default: `OFF`                                                                                                                                                           |
| ACTS_BUILD_EXAMPLES_EDM4HEP         | Build EDM4hep-based code in the examples<br> type: `bool`, default: `OFF`                                                                                                                                                          |
| ACTS_BUILD_EXAMPLES_EXATRKX         | Build the Exa.TrkX example code<br> type: `bool`, default: `OFF`                                                                                                                                                                   |
| ACTS_BUILD_EXAMPLES_GEANT4          | Build Geant4-based code in the examples<br> type: `bool`, default: `OFF`                                                                                                                                                           |
| ACTS_BUILD_EXAMPLES_HEPMC3          | Build HepMC3-based code in the examples<br> type: `bool`, default: `OFF`                                                                                                                                                           |
| ACTS_BUILD_EXAMPLES_PYTHIA8         | Build Pythia8-based code in the examples<br> type: `bool`, default: `OFF`                                                                                                                                                          |
| ACTS_BUILD_EXAMPLES_PYTHON_BINDINGS | Build python bindings for the examples<br> type: `bool`, default: `OFF`                                                                                                                                                            |
| ACTS_BUILD_EXAMPLES_BINARIES        | Build the examples binaries (deprecated)<br> type: `bool`, default: `OFF`                                                                                                                                                          |
| ACTS_USE_SYSTEM_PYBIND11            | Use a system installation of pybind11<br> type: `bool`, default: `ACTS_USE_SYSTEM_LIBS -> OFF`                                                                                                                                     |
| ACTS_USE_EXAMPLES_TBB               | Use Threading Building Blocks library in<br>the examples<br> type: `bool`, default: `ON`                                                                                                                                           |
| ACTS_BUILD_ANALYSIS_APPS            | Build Analysis applications in the<br>examples<br> type: `bool`, default: `OFF`                                                                                                                                                    |
| ACTS_BUILD_BENCHMARKS               | Build benchmarks<br> type: `bool`, default: `OFF`                                                                                                                                                                                  |
| ACTS_BUILD_INTEGRATIONTESTS         | Build integration tests<br> type: `bool`, default: `OFF`                                                                                                                                                                           |
| ACTS_BUILD_UNITTESTS                | Build unit tests<br> type: `bool`, default: `OFF`                                                                                                                                                                                  |
| ACTS_BUILD_NONCOMPILE_TESTS         | Build tests that check build failure<br>invariants<br> type: `bool`, default: `OFF`                                                                                                                                                |
| ACTS_RUN_CLANG_TIDY                 | Run clang-tidy static analysis<br> type: `bool`, default: `OFF`                                                                                                                                                                    |
| ACTS_BUILD_DOCS                     | Build documentation<br> type: `bool`, default: `OFF`                                                                                                                                                                               |
| ACTS_SETUP_BOOST                    | Explicitly set up Boost for the project<br> type: `bool`, default: `ON`                                                                                                                                                            |
| ACTS_USE_SYSTEM_BOOST               | Use a system-provided boost<br> type: `bool`, default: `ON`                                                                                                                                                                        |
| ACTS_SETUP_EIGEN3                   | Explicitly set up Eigen3 for the project<br> type: `bool`, default: `ON`                                                                                                                                                           |
| ACTS_USE_SYSTEM_EIGEN3              | Use a system-provided eigen3<br> type: `bool`, default: `ON`                                                                                                                                                                       |
| ACTS_BUILD_ODD                      | Build the OpenDataDetector<br> type: `bool`, default: `OFF`                                                                                                                                                                        |
| ACTS_ENABLE_CPU_PROFILING           | Enable CPU profiling using gperftools<br> type: `bool`, default: `OFF`                                                                                                                                                             |
| ACTS_ENABLE_MEMORY_PROFILING        | Enable memory profiling using gperftools<br> type: `bool`, default: `OFF`                                                                                                                                                          |
| ACTS_GPERF_INSTALL_DIR              | Hint to help find gperf if profiling is<br>enabled<br> type: `string`, default: `""`                                                                                                                                               |
| ACTS_ENABLE_LOG_FAILURE_THRESHOLD   | Enable failing on log messages with<br>level above certain threshold<br> type: `bool`, default: `OFF`                                                                                                                              |
| ACTS_LOG_FAILURE_THRESHOLD          | Log level above which an exception<br>should be automatically thrown. If<br>ACTS_ENABLE_LOG_FAILURE_THRESHOLD is set<br>and this is unset, this will enable a<br>runtime check of the log level.<br> type: `string`, default: `""` |
<!-- CMAKE_OPTS_END -->


All Acts-specific options are disabled or empty by default and must be
specifically requested. Some of the options have interdependencies that are
automatically handled, e.g. enabling any of the specific
`ACTS_BUILD_EXAMPLES_...` options will also enable the overall
`ACTS_BUILD_EXAMPLES` option. You only need to tell the build system what you
want and it will figure out the rest.

In addition to the Acts-specific options, many generic options are available
that modify various aspects of the build. The following options are some of the
most common ones. For more details, have a look at the annotated list of [useful
CMake variables](https://cmake.org/Wiki/CMake_Useful_Variables) or at the [CMake
documentation](https://cmake.org/documentation/).

| Option               | Description                                                                                                                       |
| -------------------- | --------------------------------------------------------------------------------------------------------------------------------- |
| CMAKE_BUILD_TYPE     | Build type, e.g. Debug or Release; affects compiler flags <br/> (if not specified **`RelWithDebInfo`** will be used as a default) |
| CMAKE_CXX_COMPILER   | Which C++ compiler to use, e.g. g++ or clang++                                                                                    |
| CMAKE_INSTALL_PREFIX | Where to install Acts to                                                                                                          |
| CMAKE_PREFIX_PATH    | Search path for external packages                                                                                                 |

The build is also affected by some environment variables. They can be set by prepending them to the configuration call:

```console
$ DD4hep_DIR=<path/to/dd4hep> cmake -B <build> -S <source>
```

The following environment variables might be useful.

| Environment variable | Description                              |
| -------------------- | ---------------------------------------- |
| DD4hep_DIR           | Search path for the DD4hep installation  |
| HepMC3_DIR           | Search path for the HepMC3 installation  |
| Pythia8_DIR          | Search path for the Pythia8 installation |

## The OpenDataDetector

Acts comes packaged with a detector modeled using DD4hep that can be used to test your algorithms. It comes equipped with a magnetic field file as well as an already built material map. 
It is available via the git submodule feature by performing the following steps ([`git lfs`](https://git-lfs.github.com/) need to be installed on your machine):

```console
$ git submodule init
$ git submodule update
```

To use it, you will then need to build acts with the `ACTS_BUILD_ODD` option and then point either `LD_LIBRARY_PATH` on Linux or 
`DYLD_LIBRARY_PATH` and `DD4HEP_LIBRARY_PATH` on MacOs to the install path of the ODD factory (for example: `build/thirdparty/OpenDataDetector/factory`).

You can now use the ODD in the python binding by using:

```python
oddMaterialDeco = acts.IMaterialDecorator.fromFile("PATH_TO_Acts/thirdparty/OpenDataDetector/data/odd-material-maps.root")
detector, trackingGeometry, decorators = getOpenDataDetector(odd_dir, oddMaterialDeco)
```


## Using Acts

When using Acts in your own CMake-based project, you need to include the
following lines in your `CMakeLists.txt` file:

```cmake
find_package (Acts COMPONENTS comp1 comp2 ...)
```

where `compX` are the required components from the Acts project. See the
`cmake` output for more information about which components are available.<|MERGE_RESOLUTION|>--- conflicted
+++ resolved
@@ -52,11 +52,7 @@
 
 All external dependencies must be provided prior to building Acts. Compatible
 versions of all dependencies are provided e.g. by the [LCG
-<<<<<<< HEAD
 releases](https://lcginfo.cern.ch/) starting from [LCG 102b](https://lcginfo.cern.ch/release/102b/).
-=======
-releases](https://lcginfo.cern.ch/) starting from [LCG 97apython3](https://lcginfo.cern.ch/release/97apython3/).
->>>>>>> cc2f6392
 For convenience, it is possible to build the required boost and eigen3 dependencies using the ACTS build system; see [Build options](#build-options).
 Other options are also
 available and are discussed in the [Building Acts](#building-acts) section.
@@ -129,12 +125,15 @@
 registry][acts_containers]. The following containers are used as part of the
 continuous integration setup and come with all dependencies pre-installed.
 
--   `centos7-lcg97apython3-gcc9`: based on CentOS 7 with HEP-specific software from
-    LCG 97apython3 using the GCC 9 compiler
--   `centos7-lcg98python3-gcc10`: based on CentOS 7 with HEP-specific software from LCG
-    98python3 using the GCC 10 compiler
--   `ubuntu2004`: based on Ubuntu 20.04 with manual installation of HEP-specific
+-   `centos7-lcg101-gcc11`: based on CentOS 7 with HEP-specific software from
+    LCG 101 using the GCC 11 compiler
+-   `ubuntu2204`: based on Ubuntu 22.04 with manual installation of HEP-specific
     software
+
+:::{attention}
+We stopped producing fully-contained LCG containers in favor of running LCG
+based tests directly from CVMFS.
+:::
 
 To use these locally, you first need to pull the relevant images from the
 registry. Stable versions are tagged as `vX` where `X` is the version number.
