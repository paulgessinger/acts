cmake_minimum_required(VERSION 3.14)

# LCG sets CPATH, which gets treated like -I by the compiler. We want to ignore
# warnings from libraries, by unsetting it here, it gets processed by the usual
# target_include_directories call, resulting in the desired -isystem flag.
unset(ENV{CPATH})

# must be set before project(...) call; version module is needed before
list(APPEND CMAKE_MODULE_PATH ${CMAKE_CURRENT_SOURCE_DIR}/cmake)

# determine project version; sets _acts_version and _acts_commit_hash
include(ActsRetrieveVersion)

project(Acts VERSION ${_acts_version} LANGUAGES CXX)

# build options

# all options and compile-time parameters must be defined here for clear
# visibility and to make them available everywhere
#
# NOTE if you are adding a new option make sure that is defined in such a way
#   that it is off/empty by default. if you think that is not possible, then
#   it probably is not an optional component.
# core related options
<<<<<<< HEAD
set(ACTS_PARAMETER_DEFINITIONS_HEADER
    ""
    CACHE FILEPATH
    "Use a different (track) parameter definitions header"
)
set(ACTS_SOURCELINK_SBO_SIZE
    ""
    CACHE STRING
    "Customize the SBO size used by SourceLink"
)
=======
# Formatting needs to be preserved here for parsing
# gersemi: off
set(ACTS_PARAMETER_DEFINITIONS_HEADER "" CACHE FILEPATH "Use a different (track) parameter definitions header")
set(ACTS_SOURCELINK_SBO_SIZE "" CACHE STRING "Customize the SBO size used by SourceLink")
>>>>>>> a28acc30
option(ACTS_FORCE_ASSERTIONS "Force assertions regardless of build type" OFF)
# external library options
option(ACTS_USE_SYSTEM_LIBS "Use system libraries by default" OFF)
# plugins related options
<<<<<<< HEAD
option(
    ACTS_USE_SYSTEM_ACTSVG
    "Use the ActSVG system library"
    ${ACTS_USE_SYSTEM_LIBS}
)
=======
option(ACTS_USE_SYSTEM_ACTSVG "Use the ActSVG system library" ${ACTS_USE_SYSTEM_LIBS})
option(ACTS_USE_SYSTEM_GEOMODEL "Use a system-provided GeoModel installation" ${ACTS_USE_SYSTEM_LIBS})
option(ACTS_USE_SYSTEM_COVFIE "Use a system-provided covfie installation" ${ACTS_USE_SYSTEM_LIBS})
option(ACTS_USE_SYSTEM_DETRAY "Use a system-provided detray installation" ${ACTS_USE_SYSTEM_LIBS})
option(ACTS_USE_SYSTEM_TRACCC "Use a system-provided traccc installation" ${ACTS_USE_SYSTEM_LIBS})
option(ACTS_USE_SYSTEM_VECMEM "Use a system-provided vecmem installation" ${ACTS_USE_SYSTEM_LIBS})
option(ACTS_USE_SYSTEM_ALGEBRAPLUGINS "Use a system-provided algebra-plugins installation" ${ACTS_USE_SYSTEM_LIBS})
option(ACTS_USE_SYSTEM_NLOHMANN_JSON "Use nlohmann::json provided by the system instead of the bundled version" ${ACTS_USE_SYSTEM_LIBS})
option(ACTS_USE_SYSTEM_PYBIND11 "Use a system installation of pybind11" ${ACTS_USE_SYSTEM_LIBS} )
option(ACTS_USE_SYSTEM_EIGEN3 "Use a system-provided eigen3" ON)

>>>>>>> a28acc30
option(ACTS_BUILD_PLUGIN_ACTSVG "Build SVG display plugin" OFF)
option(ACTS_BUILD_PLUGIN_CUDA "Build CUDA plugin" OFF)
option(ACTS_BUILD_PLUGIN_DD4HEP "Build DD4hep plugin" OFF)
option(ACTS_BUILD_PLUGIN_PODIO "Build Podio plugin" OFF)
option(ACTS_BUILD_PLUGIN_EDM4HEP "Build EDM4hep plugin" OFF)
option(ACTS_BUILD_PLUGIN_FPEMON "Build FPE monitoring plugin" OFF)
option(ACTS_BUILD_PLUGIN_GEOMODEL "Build GeoModel plugin" OFF)
option(ACTS_BUILD_PLUGIN_TRACCC "Build Traccc plugin" OFF)
<<<<<<< HEAD
option(
    ACTS_USE_SYSTEM_GEOMODEL
    "Use a system-provided GeoModel installation"
    ${ACTS_USE_SYSTEM_LIBS}
)
=======
>>>>>>> a28acc30
option(ACTS_BUILD_PLUGIN_GEANT4 "Build Geant4 plugin" OFF)
option(ACTS_BUILD_PLUGIN_EXATRKX "Build the Exa.TrkX plugin" OFF)
option(
    ACTS_EXATRKX_ENABLE_ONNX
    "Build the Onnx backend for the exatrkx plugin"
    OFF
)
option(
    ACTS_EXATRKX_ENABLE_TORCH
    "Build the torchscript backend for the exatrkx plugin"
    ON
)
option(ACTS_EXATRKX_ENABLE_CUDA "Enable CUDA for the exatrkx plugin" OFF)
option(ACTS_BUILD_PLUGIN_JSON "Build json plugin" OFF)
<<<<<<< HEAD
option(
    ACTS_USE_SYSTEM_NLOHMANN_JSON
    "Use nlohmann::json provided by the system instead of the bundled version"
    ${ACTS_USE_SYSTEM_LIBS}
)
option(ACTS_BUILD_PLUGIN_LEGACY "Build legacy plugin" OFF)
option(ACTS_BUILD_PLUGIN_ONNX "Build ONNX plugin" OFF)
option(
    ACTS_USE_SYSTEM_COVFIE
    "Use a system-provided covfie installation"
    ${ACTS_USE_SYSTEM_LIBS}
)
option(
    ACTS_USE_SYSTEM_DETRAY
    "Use a system-provided detray installation"
    ${ACTS_USE_SYSTEM_LIBS}
)
option(
    ACTS_USE_SYSTEM_TRACCC
    "Use a system-provided traccc installation"
    ${ACTS_USE_SYSTEM_LIBS}
)
option(
    ACTS_USE_SYSTEM_VECMEM
    "Use a system-provided vecmem installation"
    ${ACTS_USE_SYSTEM_LIBS}
)
option(
    ACTS_USE_SYSTEM_ALGEBRAPLUGINS
    "Use a system-provided algebra-plugins installation"
    ${ACTS_USE_SYSTEM_LIBS}
)
=======
option(ACTS_BUILD_PLUGIN_LEGACY "Build legacy plugin" OFF)
option(ACTS_BUILD_PLUGIN_ONNX "Build ONNX plugin" OFF)
>>>>>>> a28acc30
option(ACTS_BUILD_PLUGIN_TGEO "Build TGeo plugin" OFF)
# fatras related options
option(ACTS_BUILD_FATRAS "Build FAst TRAcking Simulation package" OFF)
option(ACTS_BUILD_FATRAS_GEANT4 "Build Geant4 Fatras package" OFF)
# alignment related options
option(ACTS_BUILD_ALIGNMENT "Build Alignment package" OFF)
# examples related options
option(ACTS_BUILD_EXAMPLES_DD4HEP "Build DD4hep-based code in the examples" OFF)
option(
    ACTS_BUILD_EXAMPLES_EDM4HEP
    "Build EDM4hep-based code in the examples"
    OFF
)
option(ACTS_BUILD_EXAMPLES_EXATRKX "Build the Exa.TrkX example code" OFF)
option(ACTS_BUILD_EXAMPLES_GEANT4 "Build Geant4-based code in the examples" OFF)
option(ACTS_BUILD_EXAMPLES_HEPMC3 "Build HepMC3-based code in the examples" OFF)
<<<<<<< HEAD
option(
    ACTS_BUILD_EXAMPLES_PYTHIA8
    "Build Pythia8-based code in the examples"
    OFF
)
option(
    ACTS_BUILD_EXAMPLES_PYTHON_BINDINGS
    "Build python bindings for the examples"
    OFF
)
option(
    ACTS_USE_SYSTEM_PYBIND11
    "Use a system installation of pybind11"
    ${ACTS_USE_SYSTEM_LIBS}
)
option(
    ACTS_USE_EXAMPLES_TBB
    "Use Threading Building Blocks library in the examples"
    ON
)
option(
    ACTS_BUILD_ANALYSIS_APPS
    "Build Analysis applications in the examples"
    OFF
)
=======
option(ACTS_BUILD_EXAMPLES_PYTHIA8 "Build Pythia8-based code in the examples" OFF)
option(ACTS_BUILD_EXAMPLES_PYTHON_BINDINGS "Build python bindings for the examples" OFF)
option(ACTS_USE_EXAMPLES_TBB "Use Threading Building Blocks library in the examples" ON)
option(ACTS_BUILD_ANALYSIS_APPS "Build Analysis applications in the examples" OFF)
>>>>>>> a28acc30
# test related options
option(ACTS_BUILD_BENCHMARKS "Build benchmarks" OFF)
option(ACTS_BUILD_INTEGRATIONTESTS "Build integration tests" OFF)
option(ACTS_BUILD_UNITTESTS "Build unit tests" OFF)
if(ACTS_BUILD_UNITTESTS AND ACTS_BUILD_EXAMPLES)
    set(_default_examples_unit_tests ON)
else()
    set(_default_examples_unit_tests OFF)
endif()
option(
    ACTS_BUILD_EXAMPLES_UNITTESTS
    "Build unit tests"
    ${_default_examples_unit_tests}
) # default: ACTS_BUILD_UNITTESTS AND ACTS_BUILD_EXAMPLES
option(
    ACTS_BUILD_NONCOMPILE_TESTS
    "Build tests that check build failure invariants"
    OFF
)
option(ACTS_RUN_CLANG_TIDY "Run clang-tidy static analysis" OFF)
# other options
option(ACTS_BUILD_DOCS "Build documentation" OFF)
option(ACTS_SETUP_BOOST "Explicitly set up Boost for the project" ON)
option(ACTS_SETUP_EIGEN3 "Explicitly set up Eigen3 for the project" ON)
option(ACTS_BUILD_ODD "Build the OpenDataDetector" OFF)
# profiling related optios
option(ACTS_ENABLE_CPU_PROFILING "Enable CPU profiling using gperftools" OFF)
<<<<<<< HEAD
option(
    ACTS_ENABLE_MEMORY_PROFILING
    "Enable memory profiling using gperftools"
    OFF
)
set(ACTS_GPERF_INSTALL_DIR
    ""
    CACHE STRING
    "Hint to help find gperf if profiling is enabled"
)

option(
    ACTS_ENABLE_LOG_FAILURE_THRESHOLD
    "Enable failing on log messages with level above certain threshold"
    OFF
)
set(ACTS_LOG_FAILURE_THRESHOLD
    ""
    CACHE STRING
    "Log level above which an exception should be automatically thrown. If ACTS_ENABLE_LOG_FAILURE_THRESHOLD is set and this is unset, this will enable a runtime check of the log level."
)
=======
option(ACTS_ENABLE_MEMORY_PROFILING "Enable memory profiling using gperftools" OFF)
set(ACTS_GPERF_INSTALL_DIR "" CACHE STRING "Hint to help find gperf if profiling is enabled")

option(ACTS_ENABLE_LOG_FAILURE_THRESHOLD "Enable failing on log messages with level above certain threshold" OFF)
set(ACTS_LOG_FAILURE_THRESHOLD "" CACHE STRING "Log level above which an exception should be automatically thrown. If ACTS_ENABLE_LOG_FAILURE_THRESHOLD is set and this is unset, this will enable a runtime check of the log level.")
# gersemi: on
>>>>>>> a28acc30

# handle option inter-dependencies and the everything flag
# NOTE: ordering is important here. dependencies must come before dependees
include(ActsOptionHelpers)

# any examples component activates the general examples option
set_option_if(
  ACTS_BUILD_EXAMPLES
  ACTS_BUILD_EXAMPLES_DD4HEP
  OR ACTS_BUILD_EXAMPLES_EDM4HEP
  OR ACTS_BUILD_EXAMPLES_GEANT4
  OR ACTS_BUILD_EXAMPLES_HEPMC3
  OR ACTS_BUILD_EXAMPLES_PYTHIA8
  OR ACTS_BUILD_EXAMPLES_EXATRKX
  OR ACTS_BUILD_EXAMPLES_PYTHON_BINDINGS
)
# core plugins might be required by examples or depend on each other

set_option_if(
  ACTS_BUILD_PLUGIN_DD4HEP
  ACTS_BUILD_EXAMPLES_DD4HEP OR
  ACTS_BUILD_EXAMPLES_EDM4HEP
)
set_option_if(
  ACTS_BUILD_PLUGIN_EDM4HEP
  ACTS_BUILD_EXAMPLES_EDM4HEP
)
set_option_if(
  ACTS_BUILD_PLUGIN_PODIO
  ACTS_BUILD_EXAMPLES_EDM4HEP
)
set_option_if(
    ACTS_BUILD_PLUGIN_GEANT4
    ACTS_BUILD_EXAMPLES_GEANT4
)
set_option_if(
  ACTS_BUILD_PLUGIN_TGEO
  ACTS_BUILD_PLUGIN_DD4HEP OR
  ACTS_BUILD_EXAMPLES
)
set_option_if(
  ACTS_BUILD_PLUGIN_IDENTIFICATION
  ACTS_BUILD_PLUGIN_TGEO OR
  ACTS_BUILD_PLUGIN_PODIO OR
  ACTS_BUILD_EXAMPLES
)
set_option_if(
  ACTS_BUILD_PLUGIN_JSON
  ACTS_BUILD_EXAMPLES
)
set_option_if(
  ACTS_BUILD_FATRAS
  ACTS_BUILD_EXAMPLES
)
set_option_if(
  ACTS_BUILD_PLUGIN_EXATRKX
  ACTS_BUILD_EXAMPLES_EXATRKX
)
set_option_if(
  ACTS_BUILD_PLUGIN_FPEMON
  ACTS_BUILD_EXAMPLES
)
<<<<<<< HEAD
set_option_if(
  ACTS_BUILD_PLUGIN_DETRAY
  ACTS_BUILD_PLUGIN_TRACCC
)
set_option_if(
  ACTS_BUILD_PLUGIN_JSON
  ACTS_BUILD_PLUGIN_DETRAY
)
set_option_if(
  ACTS_BUILD_PLUGIN_COVFIE
  ACTS_BUILD_PLUGIN_DETRAY
=======
set_option_if(
  ACTS_BUILD_PLUGIN_JSON
  ACTS_BUILD_PLUGIN_TRACCC
>>>>>>> a28acc30
)

# feature tests
include(CheckCXXSourceCompiles)

# function that tests if the root installation is compatible
function(check_root_compatibility)
    get_target_property(
        ROOT_INCLUDE_DIR
        ROOT::Core
        INTERFACE_INCLUDE_DIRECTORIES
    )
    set(CMAKE_REQUIRED_INCLUDES ${ROOT_INCLUDE_DIR})
    #yolo
    #check_cxx_source_compiles(" #include <string>\n #include <TString.h>\nint main(){}" ROOT_COMPATIBILITY_CHECK)
    #if(NOT ROOT_COMPATIBILITY_CHECK)
    #  message(FATAL_ERROR "Root installation is misconfigured. Ensure that your Root installation was compiled.")
    #endif()
endfunction()

# additional configuration and tools
include(GNUInstallDirs) # GNU-like installation paths, e.g. lib/, include/, ...
include(ActsCompilerOptions) # default compile options
include(ActsComponentsHelpers) # handle components via add_..._if commands
include(ActsStaticAnalysis)

# place build products in `<build>/bin` and `<build>/lib` for simple use
set(CMAKE_RUNTIME_OUTPUT_DIRECTORY
    "${PROJECT_BINARY_DIR}/${CMAKE_INSTALL_BINDIR}"
)
set(CMAKE_LIBRARY_OUTPUT_DIRECTORY
    "${PROJECT_BINARY_DIR}/${CMAKE_INSTALL_LIBDIR}"
)

# This needs to happen before we set up any targets
if(ACTS_FORCE_ASSERTIONS)
    message(
        STATUS
        "Injecting headers to force assertions. This can have side-effects, USE WITH CAUTION!"
    )
    include_directories(
        BEFORE
        SYSTEM
        ${CMAKE_CURRENT_SOURCE_DIR}/cmake/assert_include
    )
endif()

# minimal dependency versions. they are defined here in a single place so
# they can be easily upgraded, although they might not be used if the
# dependency is included via `add_subdirectory(...)`.
set(_acts_actsvg_version 0.4.40)
set(_acts_autodiff_version 0.6)
set(_acts_boost_version 1.78.0)
set(_acts_dd4hep_version 1.21)
set(_acts_edm4hep_version 0.7)
set(_acts_geomodel_version 6.3.0)
set(_acts_eigen3_version 3.4.0)
set(_acts_podio_version 1.0.1) # will try this first
set(_acts_podio_fallback_version 0.16) # if not found, will try this one
set(_acts_doxygen_version 1.9.4)
set(_acts_hepmc3_version 3.2.1)
set(_acts_nlohmanjson_version 3.2.0)
set(_acts_onnxruntime_version 1.12.0)
set(_acts_root_version 6.20)
set(_acts_tbb_version 2020.1)
set(_acts_pythia8_version 8.309)
set(_acts_detray_version 0.72.0)
set(_acts_traccc_version 0.13.0)
set(_acts_covfie_version 0.10.0)
set(_acts_vecmem_version 1.4.0)
set(_acts_algebraplugins_version 0.22.0)

# recommended dependency version. if there is an opportunity to reach
# this version we will try so.
set(_acts_boost_recommended_version 1.78.0)

# Include the sources for the external dependencies.
include(ActsExternSources)

# Controls behavior of DOWNLOAD_EXTRACT_TIMESTAMP
if(POLICY CMP0135)
    cmake_policy(SET CMP0135 NEW)
endif()

# required packages
if(ACTS_SETUP_BOOST)
<<<<<<< HEAD
    if(ACTS_USE_SYSTEM_BOOST)
        if(POLICY CMP0167)
            cmake_policy(SET CMP0167 NEW)
        endif()

        # Enable both program_options and unit_test_framework to reduce complexity
        # Also Cuda tests seem to use program_options
        if(
            ACTS_BUILD_ANALYSIS_APPS
            OR ACTS_BUILD_UNITTESTS
            OR ACTS_BUILD_INTEGRATIONTESTS
            OR ACTS_BUILD_BENCHMARKS
        )
            find_package(
                Boost
                ${_acts_boost_version}
                REQUIRED
                COMPONENTS program_options unit_test_framework
            )
        else()
            find_package(Boost ${_acts_boost_version} REQUIRED COMPONENTS)
        endif()

        if(Boost_VERSION VERSION_LESS _acts_boost_recommended_version)
            message(
                WARNING
                "Found Boost ${Boost_VERSION} - recommended is at least ${_acts_boost_recommended_version}"
            )
        endif()
    else()
        add_subdirectory(thirdparty/boost)
    endif()
endif()

if(ACTS_SETUP_EIGEN3)
    if(ACTS_USE_SYSTEM_EIGEN3)
        find_package(Eigen3 ${_acts_eigen3_version} REQUIRED CONFIG)
    else()
        add_subdirectory(thirdparty/eigen3)
    endif()
endif()

=======
    if(POLICY CMP0167)
        cmake_policy(SET CMP0167 NEW)
    endif()

    # Enable both program_options and unit_test_framework to reduce complexity
    # Also Cuda tests seem to use program_options
    if(
        ACTS_BUILD_ANALYSIS_APPS
        OR ACTS_BUILD_UNITTESTS
        OR ACTS_BUILD_INTEGRATIONTESTS
        OR ACTS_BUILD_BENCHMARKS
    )
        find_package(
            Boost
            ${_acts_boost_version}
            REQUIRED
            COMPONENTS program_options unit_test_framework
        )
    else()
        find_package(Boost ${_acts_boost_version} REQUIRED COMPONENTS)
    endif()

    if(Boost_VERSION VERSION_LESS _acts_boost_recommended_version)
        message(
            WARNING
            "Found Boost ${Boost_VERSION} - recommended is at least ${_acts_boost_recommended_version}"
        )
    endif()

    if(Boost_VERSION VERSION_EQUAL "1.85.0")
        set(message
            "Boost 1.85.0 is known to be broken (https://github.com/boostorg/container/issues/273). Please use a different version."
        )
        if(ACTS_IGNORE_BOOST_1850_ERROR)
            message(WARNING ${message})
        else()
            message(SEND_ERROR ${message})
        endif()
    endif()
endif()

if(ACTS_SETUP_EIGEN3)
    if(ACTS_USE_SYSTEM_EIGEN3)
        find_package(Eigen3 ${_acts_eigen3_version} REQUIRED CONFIG)
    else()
        add_subdirectory(thirdparty/eigen3)
    endif()
endif()

>>>>>>> a28acc30
find_package(Filesystem REQUIRED)

# the `<project_name>_VERSION` variables set by `setup(... VERSION ...)` have
# only local scope, i.e. they are not accessible her for dependencies added
# via `add_subdirectory`. this overrides the `project(...)` funcion for
# sub-projects such that the resulting `<project_name>_VERSION` has
# global scope and is accessible within the main project later on.
cmake_policy(SET CMP0048 NEW)
macro(project)
    _project(${ARGN})
    set(${PROJECT_NAME}_VERSION "${${PROJECT_NAME}_VERSION}" CACHE INTERNAL "")
endmacro()

# CUDA settings are collected here in a macro, so that they can be reused by different plugins
macro(enable_cuda)
    enable_language(CUDA)
    set(CMAKE_CUDA_STANDARD 14 CACHE STRING "CUDA C++ standard to use")
    set(CMAKE_CUDA_STANDARD_REQUIRED
        ON
        CACHE BOOL
        "Force the C++ standard requirement"
    )
    if(NOT CMAKE_CUDA_ARCHITECTURES)
        set(CMAKE_CUDA_ARCHITECTURES
            "35;52;75"
            CACHE STRING
            "CUDA architectures to generate code for"
        )
    endif()
    set(CMAKE_CUDA_FLAGS_DEBUG "${CMAKE_CUDA_FLAGS_DEBUG} -g -G")
    set(CMAKE_CUDA_FLAGS "${CMAKE_CUDA_FLAGS} --extended-lambda")
endmacro()

# optional packages
#
# find packages explicitly for each component even if this means searching for
# the same package twice. This avoids having complex if/else trees to sort out
# when a particular package is actually needed.
if(ACTS_BUILD_PLUGIN_ACTSVG)
    if(ACTS_USE_SYSTEM_ACTSVG)
        find_package(actsvg ${_acts_actsvg_version} REQUIRED CONFIG)
    else()
        add_subdirectory(thirdparty/actsvg)
    endif()
endif()
if(ACTS_BUILD_PLUGIN_CUDA)
    enable_cuda()
endif()
if(ACTS_BUILD_PLUGIN_DD4HEP)
    # Explicitly find python so we can more easily override the version
    find_package(Python 3.8 REQUIRED COMPONENTS Interpreter Development)
    find_package(
        DD4hep
        ${_acts_dd4hep_version}
        REQUIRED
        CONFIG
        COMPONENTS DDCore DDDetectors
    )
endif()
if(ACTS_BUILD_PLUGIN_JSON)
    if(ACTS_USE_SYSTEM_NLOHMANN_JSON)
        find_package(nlohmann_json ${_acts_nlohmanjson_version} REQUIRED CONFIG)
    else()
        add_subdirectory(thirdparty/nlohmann_json)
    endif()
endif()
if(ACTS_BUILD_PLUGIN_GEOMODEL)
    find_package(GeoModelCore ${_acts_geomodel_version} REQUIRED CONFIG)
    find_package(GeoModelIO ${_acts_geomodel_version} REQUIRED CONFIG)
endif()
if(ACTS_BUILD_PLUGIN_TGEO)
    find_package(
        ROOT
        ${_acts_root_version}
        REQUIRED
        CONFIG
        COMPONENTS Geom Graf
    )
    check_root_compatibility()
endif()
if(ACTS_BUILD_ANALYSIS_APPS)
    find_package(
        ROOT
        ${_acts_root_version}
        REQUIRED
        CONFIG
        COMPONENTS Geom Graf
    )
    check_root_compatibility()
endif()
if(ACTS_BUILD_PLUGIN_EXATRKX)
    find_package(Torch REQUIRED)
    if(ACTS_EXATRKX_ENABLE_CUDA)
        find_package(CUDAToolkit REQUIRED)
        enable_cuda()
        add_subdirectory(thirdparty/FRNN)
        message(STATUS "Build Exa.TrkX plugin with CUDA")
    else()
        message(STATUS "Build Exa.TrkX plugin for CPU only")
    endif()
    if(NOT (ACTS_EXATRKX_ENABLE_ONNX OR ACTS_EXATRKX_ENABLE_TORCH))
        message(
            FATAL_ERROR
            "When building the Exa.TrkX plugin, at least one of ACTS_EXATRKX_ENABLE_ONNX \
      and ACTS_EXATRKX_ENABLE_TORCHSCRIPT must be enabled."
        )
    endif()
    if(ACTS_EXATRKX_ENABLE_ONNX)
        find_package(cugraph REQUIRED)
    endif()
    if(ACTS_EXATRKX_ENABLE_TORCH)
        find_package(TorchScatter REQUIRED)
    endif()
endif()
if(ACTS_BUILD_PLUGIN_ONNX OR ACTS_EXATRKX_ENABLE_ONNX)
    find_package(OnnxRuntime ${_acts_onnxruntime_version} REQUIRED)
endif()
if(ACTS_BUILD_PLUGIN_EDM4HEP OR ACTS_BUILD_PLUGIN_PODIO)
    find_package(podio ${_acts_podio_version} CONFIG)
    if(NOT podio_FOUND)
        message(
            STATUS
            "Podio not found, trying ${_acts_podio_fallback_version} version"
        )
        find_package(podio ${_acts_podio_fallback_version} CONFIG REQUIRED)
    endif()
    find_package(ROOT ${_acts_root_version} REQUIRED CONFIG COMPONENTS Core)
endif()
if(ACTS_BUILD_PLUGIN_EDM4HEP)
    find_package(EDM4HEP ${_acts_edm4hep_version} REQUIRED CONFIG)
endif()
if(ACTS_BUILD_PLUGIN_GEANT4)
    find_package(Geant4 REQUIRED CONFIG COMPONENTS gdml)
<<<<<<< HEAD
endif()
if(ACTS_BUILD_PLUGIN_DETRAY)
    if(ACTS_USE_SYSTEM_DETRAY)
        find_package(detray ${_acts_detray_version} REQUIRED CONFIG)
    else()
        add_subdirectory(thirdparty/detray)
    endif()

    if(ACTS_USE_SYSTEM_VECMEM)
        find_package(vecmem ${_acts_vecmem_version} REQUIRED)
    else()
        add_subdirectory(thirdparty/vecmem)
        # Make the "VecMem language code" available for the whole project.
        include("${VECMEM_LANGUAGE_DIR}/vecmem-check-language.cmake")
    endif()

    if(ACTS_USE_SYSTEM_ALGEBRAPLUGINS)
        find_package(algebra-plugins ${_acts_algebraplugins_version} REQUIRED)
    else()
        add_subdirectory(thirdparty/algebra-plugins)
    endif()
endif()
if(ACTS_BUILD_PLUGIN_COVFIE)
    if(ACTS_USE_SYSTEM_COVFIE)
        find_package(covfie ${_acts_covfie_version} REQUIRED CONFIG)
    else()
        add_subdirectory(thirdparty/covfie)
    endif()
=======
>>>>>>> a28acc30
endif()

if(ACTS_BUILD_PLUGIN_TRACCC)
<<<<<<< HEAD
=======
    if(ACTS_USE_SYSTEM_ALGEBRAPLUGINS)
        find_package(algebra-plugins ${_acts_algebraplugins_version} REQUIRED)
    else()
        add_subdirectory(thirdparty/algebra-plugins)
    endif()

    if(ACTS_USE_SYSTEM_DETRAY)
        find_package(detray ${_acts_detray_version} REQUIRED CONFIG)
    else()
        add_subdirectory(thirdparty/detray)
    endif()

    if(ACTS_USE_SYSTEM_VECMEM)
        find_package(vecmem ${_acts_vecmem_version} REQUIRED)
    else()
        add_subdirectory(thirdparty/vecmem)
        # Make the "VecMem language code" available for the whole project.
        include("${VECMEM_LANGUAGE_DIR}/vecmem-check-language.cmake")
    endif()

    if(ACTS_USE_SYSTEM_COVFIE)
        find_package(covfie ${_acts_covfie_version} REQUIRED CONFIG)
    else()
        add_subdirectory(thirdparty/covfie)
    endif()

>>>>>>> a28acc30
    # traccc also depends on vecmem and covfie, but those plugins should always
    # be enabled if traccc is.
    if(ACTS_USE_SYSTEM_TRACCC)
        find_package(traccc ${_acts_traccc_version} REQUIRED CONFIG)
    else()
        add_subdirectory(thirdparty/traccc)
    endif()
endif()

# examples dependencies
if(ACTS_BUILD_EXAMPLES)
    set(THREADS_PREFER_PTHREAD_FLAG ON)
    find_package(Threads REQUIRED)
    # for simplicity always request all potentially required components.
    find_package(
        ROOT
        ${_acts_root_version}
        REQUIRED
        CONFIG
        COMPONENTS Core Geom Graf GenVector Hist Tree TreePlayer
    )
    check_root_compatibility()
endif()
if(ACTS_BUILD_EXAMPLES_PYTHON_BINDINGS)
    find_package(Python 3.8 REQUIRED COMPONENTS Interpreter Development)
    if(ACTS_USE_SYSTEM_PYBIND11)
        find_package(pybind11 CONFIG REQUIRED)
    else()
        add_subdirectory(thirdparty/pybind11)
    endif()
endif()
if(ACTS_BUILD_EXAMPLES_DD4HEP AND ACTS_BUILD_EXAMPLES_GEANT4)
    find_package(
        DD4hep
        ${_acts_dd4hep_version}
        REQUIRED
        CONFIG
        COMPONENTS DDCore DDG4 DDDetectors
    )
elseif(ACTS_BUILD_EXAMPLES_DD4HEP)
    find_package(
        DD4hep
        ${_acts_dd4hep_version}
        REQUIRED
        CONFIG
        COMPONENTS DDCore DDDetectors
    )
endif()
if(ACTS_BUILD_EXAMPLES_HEPMC3)
    find_package(HepMC3 ${_acts_hepmc3_version} REQUIRED CONFIG)
endif()
if(ACTS_BUILD_EXAMPLES_PYTHIA8)
    find_package(Pythia8 ${_acts_pythia8_version} REQUIRED)
endif()
# other dependencies
if(ACTS_BUILD_DOCS)
    find_package(Doxygen ${_acts_doxygen_version} REQUIRED)
    find_package(Sphinx REQUIRED)
endif()

if(ACTS_CUSTOM_SCALARTYPE)
    message(
        STATUS
        "Building Acts with custom scalar type: ${ACTS_CUSTOM_SCALARTYPE}"
    )
endif()

# core library, core plugins, and other components
add_component(Core Core)
add_subdirectory(Plugins)
add_component_if(Fatras Fatras ACTS_BUILD_FATRAS)
add_component_if(Alignment Alignment ACTS_BUILD_ALIGNMENT)

if(ACTS_BUILD_ODD)
    if(
        EXISTS
            "${CMAKE_CURRENT_LIST_DIR}/thirdparty/OpenDataDetector/CMakeLists.txt"
    )
        add_subdirectory_if(thirdparty/OpenDataDetector ACTS_BUILD_ODD)
    else()
        message(
            FATAL_ERROR
            "ODD build was requested, but the ODD directory seems not to be present. "
            "Did you init and update the submodule?"
        )
    endif()
endif()

# examples
add_subdirectory_if(Examples ACTS_BUILD_EXAMPLES)

# automated tests and benchmarks
if(ACTS_BUILD_BENCHMARKS OR ACTS_BUILD_INTEGRATIONTESTS OR ACTS_BUILD_UNITTESTS)
    enable_testing() # must be set in the main CMakeLists.txt
    add_subdirectory(Tests)
endif()

# documentation
add_subdirectory_if(docs ACTS_BUILD_DOCS)

# create cmake configuration files and environment setup script
include(ActsCreatePackageConfig)
include(ActsCreateSetup)<|MERGE_RESOLUTION|>--- conflicted
+++ resolved
@@ -22,34 +22,14 @@
 #   that it is off/empty by default. if you think that is not possible, then
 #   it probably is not an optional component.
 # core related options
-<<<<<<< HEAD
-set(ACTS_PARAMETER_DEFINITIONS_HEADER
-    ""
-    CACHE FILEPATH
-    "Use a different (track) parameter definitions header"
-)
-set(ACTS_SOURCELINK_SBO_SIZE
-    ""
-    CACHE STRING
-    "Customize the SBO size used by SourceLink"
-)
-=======
 # Formatting needs to be preserved here for parsing
 # gersemi: off
 set(ACTS_PARAMETER_DEFINITIONS_HEADER "" CACHE FILEPATH "Use a different (track) parameter definitions header")
 set(ACTS_SOURCELINK_SBO_SIZE "" CACHE STRING "Customize the SBO size used by SourceLink")
->>>>>>> a28acc30
 option(ACTS_FORCE_ASSERTIONS "Force assertions regardless of build type" OFF)
 # external library options
 option(ACTS_USE_SYSTEM_LIBS "Use system libraries by default" OFF)
 # plugins related options
-<<<<<<< HEAD
-option(
-    ACTS_USE_SYSTEM_ACTSVG
-    "Use the ActSVG system library"
-    ${ACTS_USE_SYSTEM_LIBS}
-)
-=======
 option(ACTS_USE_SYSTEM_ACTSVG "Use the ActSVG system library" ${ACTS_USE_SYSTEM_LIBS})
 option(ACTS_USE_SYSTEM_GEOMODEL "Use a system-provided GeoModel installation" ${ACTS_USE_SYSTEM_LIBS})
 option(ACTS_USE_SYSTEM_COVFIE "Use a system-provided covfie installation" ${ACTS_USE_SYSTEM_LIBS})
@@ -61,7 +41,6 @@
 option(ACTS_USE_SYSTEM_PYBIND11 "Use a system installation of pybind11" ${ACTS_USE_SYSTEM_LIBS} )
 option(ACTS_USE_SYSTEM_EIGEN3 "Use a system-provided eigen3" ON)
 
->>>>>>> a28acc30
 option(ACTS_BUILD_PLUGIN_ACTSVG "Build SVG display plugin" OFF)
 option(ACTS_BUILD_PLUGIN_CUDA "Build CUDA plugin" OFF)
 option(ACTS_BUILD_PLUGIN_DD4HEP "Build DD4hep plugin" OFF)
@@ -70,65 +49,14 @@
 option(ACTS_BUILD_PLUGIN_FPEMON "Build FPE monitoring plugin" OFF)
 option(ACTS_BUILD_PLUGIN_GEOMODEL "Build GeoModel plugin" OFF)
 option(ACTS_BUILD_PLUGIN_TRACCC "Build Traccc plugin" OFF)
-<<<<<<< HEAD
-option(
-    ACTS_USE_SYSTEM_GEOMODEL
-    "Use a system-provided GeoModel installation"
-    ${ACTS_USE_SYSTEM_LIBS}
-)
-=======
->>>>>>> a28acc30
 option(ACTS_BUILD_PLUGIN_GEANT4 "Build Geant4 plugin" OFF)
 option(ACTS_BUILD_PLUGIN_EXATRKX "Build the Exa.TrkX plugin" OFF)
-option(
-    ACTS_EXATRKX_ENABLE_ONNX
-    "Build the Onnx backend for the exatrkx plugin"
-    OFF
-)
-option(
-    ACTS_EXATRKX_ENABLE_TORCH
-    "Build the torchscript backend for the exatrkx plugin"
-    ON
-)
+option(ACTS_EXATRKX_ENABLE_ONNX "Build the Onnx backend for the exatrkx plugin" OFF)
+option(ACTS_EXATRKX_ENABLE_TORCH "Build the torchscript backend for the exatrkx plugin" ON)
 option(ACTS_EXATRKX_ENABLE_CUDA "Enable CUDA for the exatrkx plugin" OFF)
 option(ACTS_BUILD_PLUGIN_JSON "Build json plugin" OFF)
-<<<<<<< HEAD
-option(
-    ACTS_USE_SYSTEM_NLOHMANN_JSON
-    "Use nlohmann::json provided by the system instead of the bundled version"
-    ${ACTS_USE_SYSTEM_LIBS}
-)
 option(ACTS_BUILD_PLUGIN_LEGACY "Build legacy plugin" OFF)
 option(ACTS_BUILD_PLUGIN_ONNX "Build ONNX plugin" OFF)
-option(
-    ACTS_USE_SYSTEM_COVFIE
-    "Use a system-provided covfie installation"
-    ${ACTS_USE_SYSTEM_LIBS}
-)
-option(
-    ACTS_USE_SYSTEM_DETRAY
-    "Use a system-provided detray installation"
-    ${ACTS_USE_SYSTEM_LIBS}
-)
-option(
-    ACTS_USE_SYSTEM_TRACCC
-    "Use a system-provided traccc installation"
-    ${ACTS_USE_SYSTEM_LIBS}
-)
-option(
-    ACTS_USE_SYSTEM_VECMEM
-    "Use a system-provided vecmem installation"
-    ${ACTS_USE_SYSTEM_LIBS}
-)
-option(
-    ACTS_USE_SYSTEM_ALGEBRAPLUGINS
-    "Use a system-provided algebra-plugins installation"
-    ${ACTS_USE_SYSTEM_LIBS}
-)
-=======
-option(ACTS_BUILD_PLUGIN_LEGACY "Build legacy plugin" OFF)
-option(ACTS_BUILD_PLUGIN_ONNX "Build ONNX plugin" OFF)
->>>>>>> a28acc30
 option(ACTS_BUILD_PLUGIN_TGEO "Build TGeo plugin" OFF)
 # fatras related options
 option(ACTS_BUILD_FATRAS "Build FAst TRAcking Simulation package" OFF)
@@ -137,65 +65,25 @@
 option(ACTS_BUILD_ALIGNMENT "Build Alignment package" OFF)
 # examples related options
 option(ACTS_BUILD_EXAMPLES_DD4HEP "Build DD4hep-based code in the examples" OFF)
-option(
-    ACTS_BUILD_EXAMPLES_EDM4HEP
-    "Build EDM4hep-based code in the examples"
-    OFF
-)
+option(ACTS_BUILD_EXAMPLES_EDM4HEP "Build EDM4hep-based code in the examples" OFF)
 option(ACTS_BUILD_EXAMPLES_EXATRKX "Build the Exa.TrkX example code" OFF)
 option(ACTS_BUILD_EXAMPLES_GEANT4 "Build Geant4-based code in the examples" OFF)
 option(ACTS_BUILD_EXAMPLES_HEPMC3 "Build HepMC3-based code in the examples" OFF)
-<<<<<<< HEAD
-option(
-    ACTS_BUILD_EXAMPLES_PYTHIA8
-    "Build Pythia8-based code in the examples"
-    OFF
-)
-option(
-    ACTS_BUILD_EXAMPLES_PYTHON_BINDINGS
-    "Build python bindings for the examples"
-    OFF
-)
-option(
-    ACTS_USE_SYSTEM_PYBIND11
-    "Use a system installation of pybind11"
-    ${ACTS_USE_SYSTEM_LIBS}
-)
-option(
-    ACTS_USE_EXAMPLES_TBB
-    "Use Threading Building Blocks library in the examples"
-    ON
-)
-option(
-    ACTS_BUILD_ANALYSIS_APPS
-    "Build Analysis applications in the examples"
-    OFF
-)
-=======
 option(ACTS_BUILD_EXAMPLES_PYTHIA8 "Build Pythia8-based code in the examples" OFF)
 option(ACTS_BUILD_EXAMPLES_PYTHON_BINDINGS "Build python bindings for the examples" OFF)
 option(ACTS_USE_EXAMPLES_TBB "Use Threading Building Blocks library in the examples" ON)
 option(ACTS_BUILD_ANALYSIS_APPS "Build Analysis applications in the examples" OFF)
->>>>>>> a28acc30
 # test related options
 option(ACTS_BUILD_BENCHMARKS "Build benchmarks" OFF)
 option(ACTS_BUILD_INTEGRATIONTESTS "Build integration tests" OFF)
 option(ACTS_BUILD_UNITTESTS "Build unit tests" OFF)
 if(ACTS_BUILD_UNITTESTS AND ACTS_BUILD_EXAMPLES)
-    set(_default_examples_unit_tests ON)
+  set(_default_examples_unit_tests ON)
 else()
-    set(_default_examples_unit_tests OFF)
-endif()
-option(
-    ACTS_BUILD_EXAMPLES_UNITTESTS
-    "Build unit tests"
-    ${_default_examples_unit_tests}
-) # default: ACTS_BUILD_UNITTESTS AND ACTS_BUILD_EXAMPLES
-option(
-    ACTS_BUILD_NONCOMPILE_TESTS
-    "Build tests that check build failure invariants"
-    OFF
-)
+  set(_default_examples_unit_tests OFF)
+endif()
+option(ACTS_BUILD_EXAMPLES_UNITTESTS "Build unit tests" ${_default_examples_unit_tests}) # default: ACTS_BUILD_UNITTESTS AND ACTS_BUILD_EXAMPLES
+option(ACTS_BUILD_NONCOMPILE_TESTS "Build tests that check build failure invariants" OFF)
 option(ACTS_RUN_CLANG_TIDY "Run clang-tidy static analysis" OFF)
 # other options
 option(ACTS_BUILD_DOCS "Build documentation" OFF)
@@ -204,36 +92,12 @@
 option(ACTS_BUILD_ODD "Build the OpenDataDetector" OFF)
 # profiling related optios
 option(ACTS_ENABLE_CPU_PROFILING "Enable CPU profiling using gperftools" OFF)
-<<<<<<< HEAD
-option(
-    ACTS_ENABLE_MEMORY_PROFILING
-    "Enable memory profiling using gperftools"
-    OFF
-)
-set(ACTS_GPERF_INSTALL_DIR
-    ""
-    CACHE STRING
-    "Hint to help find gperf if profiling is enabled"
-)
-
-option(
-    ACTS_ENABLE_LOG_FAILURE_THRESHOLD
-    "Enable failing on log messages with level above certain threshold"
-    OFF
-)
-set(ACTS_LOG_FAILURE_THRESHOLD
-    ""
-    CACHE STRING
-    "Log level above which an exception should be automatically thrown. If ACTS_ENABLE_LOG_FAILURE_THRESHOLD is set and this is unset, this will enable a runtime check of the log level."
-)
-=======
 option(ACTS_ENABLE_MEMORY_PROFILING "Enable memory profiling using gperftools" OFF)
 set(ACTS_GPERF_INSTALL_DIR "" CACHE STRING "Hint to help find gperf if profiling is enabled")
 
 option(ACTS_ENABLE_LOG_FAILURE_THRESHOLD "Enable failing on log messages with level above certain threshold" OFF)
 set(ACTS_LOG_FAILURE_THRESHOLD "" CACHE STRING "Log level above which an exception should be automatically thrown. If ACTS_ENABLE_LOG_FAILURE_THRESHOLD is set and this is unset, this will enable a runtime check of the log level.")
 # gersemi: on
->>>>>>> a28acc30
 
 # handle option inter-dependencies and the everything flag
 # NOTE: ordering is important here. dependencies must come before dependees
@@ -296,23 +160,9 @@
   ACTS_BUILD_PLUGIN_FPEMON
   ACTS_BUILD_EXAMPLES
 )
-<<<<<<< HEAD
-set_option_if(
-  ACTS_BUILD_PLUGIN_DETRAY
-  ACTS_BUILD_PLUGIN_TRACCC
-)
-set_option_if(
-  ACTS_BUILD_PLUGIN_JSON
-  ACTS_BUILD_PLUGIN_DETRAY
-)
-set_option_if(
-  ACTS_BUILD_PLUGIN_COVFIE
-  ACTS_BUILD_PLUGIN_DETRAY
-=======
 set_option_if(
   ACTS_BUILD_PLUGIN_JSON
   ACTS_BUILD_PLUGIN_TRACCC
->>>>>>> a28acc30
 )
 
 # feature tests
@@ -365,7 +215,7 @@
 # dependency is included via `add_subdirectory(...)`.
 set(_acts_actsvg_version 0.4.40)
 set(_acts_autodiff_version 0.6)
-set(_acts_boost_version 1.78.0)
+set(_acts_boost_version 1.71.0)
 set(_acts_dd4hep_version 1.21)
 set(_acts_edm4hep_version 0.7)
 set(_acts_geomodel_version 6.3.0)
@@ -399,50 +249,6 @@
 
 # required packages
 if(ACTS_SETUP_BOOST)
-<<<<<<< HEAD
-    if(ACTS_USE_SYSTEM_BOOST)
-        if(POLICY CMP0167)
-            cmake_policy(SET CMP0167 NEW)
-        endif()
-
-        # Enable both program_options and unit_test_framework to reduce complexity
-        # Also Cuda tests seem to use program_options
-        if(
-            ACTS_BUILD_ANALYSIS_APPS
-            OR ACTS_BUILD_UNITTESTS
-            OR ACTS_BUILD_INTEGRATIONTESTS
-            OR ACTS_BUILD_BENCHMARKS
-        )
-            find_package(
-                Boost
-                ${_acts_boost_version}
-                REQUIRED
-                COMPONENTS program_options unit_test_framework
-            )
-        else()
-            find_package(Boost ${_acts_boost_version} REQUIRED COMPONENTS)
-        endif()
-
-        if(Boost_VERSION VERSION_LESS _acts_boost_recommended_version)
-            message(
-                WARNING
-                "Found Boost ${Boost_VERSION} - recommended is at least ${_acts_boost_recommended_version}"
-            )
-        endif()
-    else()
-        add_subdirectory(thirdparty/boost)
-    endif()
-endif()
-
-if(ACTS_SETUP_EIGEN3)
-    if(ACTS_USE_SYSTEM_EIGEN3)
-        find_package(Eigen3 ${_acts_eigen3_version} REQUIRED CONFIG)
-    else()
-        add_subdirectory(thirdparty/eigen3)
-    endif()
-endif()
-
-=======
     if(POLICY CMP0167)
         cmake_policy(SET CMP0167 NEW)
     endif()
@@ -492,7 +298,6 @@
     endif()
 endif()
 
->>>>>>> a28acc30
 find_package(Filesystem REQUIRED)
 
 # the `<project_name>_VERSION` variables set by `setup(... VERSION ...)` have
@@ -626,9 +431,15 @@
 endif()
 if(ACTS_BUILD_PLUGIN_GEANT4)
     find_package(Geant4 REQUIRED CONFIG COMPONENTS gdml)
-<<<<<<< HEAD
-endif()
-if(ACTS_BUILD_PLUGIN_DETRAY)
+endif()
+
+if(ACTS_BUILD_PLUGIN_TRACCC)
+    if(ACTS_USE_SYSTEM_ALGEBRAPLUGINS)
+        find_package(algebra-plugins ${_acts_algebraplugins_version} REQUIRED)
+    else()
+        add_subdirectory(thirdparty/algebra-plugins)
+    endif()
+
     if(ACTS_USE_SYSTEM_DETRAY)
         find_package(detray ${_acts_detray_version} REQUIRED CONFIG)
     else()
@@ -643,52 +454,12 @@
         include("${VECMEM_LANGUAGE_DIR}/vecmem-check-language.cmake")
     endif()
 
-    if(ACTS_USE_SYSTEM_ALGEBRAPLUGINS)
-        find_package(algebra-plugins ${_acts_algebraplugins_version} REQUIRED)
-    else()
-        add_subdirectory(thirdparty/algebra-plugins)
-    endif()
-endif()
-if(ACTS_BUILD_PLUGIN_COVFIE)
     if(ACTS_USE_SYSTEM_COVFIE)
         find_package(covfie ${_acts_covfie_version} REQUIRED CONFIG)
     else()
         add_subdirectory(thirdparty/covfie)
     endif()
-=======
->>>>>>> a28acc30
-endif()
-
-if(ACTS_BUILD_PLUGIN_TRACCC)
-<<<<<<< HEAD
-=======
-    if(ACTS_USE_SYSTEM_ALGEBRAPLUGINS)
-        find_package(algebra-plugins ${_acts_algebraplugins_version} REQUIRED)
-    else()
-        add_subdirectory(thirdparty/algebra-plugins)
-    endif()
-
-    if(ACTS_USE_SYSTEM_DETRAY)
-        find_package(detray ${_acts_detray_version} REQUIRED CONFIG)
-    else()
-        add_subdirectory(thirdparty/detray)
-    endif()
-
-    if(ACTS_USE_SYSTEM_VECMEM)
-        find_package(vecmem ${_acts_vecmem_version} REQUIRED)
-    else()
-        add_subdirectory(thirdparty/vecmem)
-        # Make the "VecMem language code" available for the whole project.
-        include("${VECMEM_LANGUAGE_DIR}/vecmem-check-language.cmake")
-    endif()
-
-    if(ACTS_USE_SYSTEM_COVFIE)
-        find_package(covfie ${_acts_covfie_version} REQUIRED CONFIG)
-    else()
-        add_subdirectory(thirdparty/covfie)
-    endif()
-
->>>>>>> a28acc30
+
     # traccc also depends on vecmem and covfie, but those plugins should always
     # be enabled if traccc is.
     if(ACTS_USE_SYSTEM_TRACCC)
