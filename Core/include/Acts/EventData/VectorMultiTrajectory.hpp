--- conflicted
+++ resolved
@@ -65,10 +65,6 @@
 
   VectorMultiTrajectoryBase(VectorMultiTrajectoryBase&& other) = default;
 
-<<<<<<< HEAD
-  struct DynamicColumnBase {
-    virtual ~DynamicColumnBase() = 0;
-=======
   struct Statistics {
     using axis_t = boost::histogram::axis::variant<
         boost::histogram::axis::category<std::string>,
@@ -84,24 +80,8 @@
 
   Statistics statistics() const;
 
- private:
-  // BEGIN INTERFACE
-  TrackStateProxy::Parameters parameters_impl(IndexType parIdx) {
-    return TrackStateProxy::Parameters{m_params[parIdx].data()};
-  }
-
-  ConstTrackStateProxy::Parameters parameters_impl(IndexType parIdx) const {
-    return ConstTrackStateProxy::Parameters{m_params[parIdx].data()};
-  }
-
-  TrackStateProxy::Covariance covariance_impl(IndexType parIdx) {
-    return TrackStateProxy::Covariance{m_cov[parIdx].data()};
-  }
-
-  ConstTrackStateProxy::Covariance covariance_impl(IndexType parIdx) const {
-    return ConstTrackStateProxy::Covariance{m_cov[parIdx].data()};
-  }
->>>>>>> 2e4eb38b
+  struct DynamicColumnBase {
+    virtual ~DynamicColumnBase() = 0;
 
     virtual std::any get(size_t i) = 0;
     virtual std::any get(size_t i) const = 0;
@@ -269,7 +249,6 @@
   std::unordered_map<HashedString, std::unique_ptr<DynamicColumnBase>>
       m_dynamic;
 };
-<<<<<<< HEAD
 
 }  // namespace detail_vmt
 
@@ -445,7 +424,5 @@
 
   // END INTERFACE
 };
-=======
->>>>>>> 2e4eb38b
 
 }  // namespace Acts