// This file is part of the ACTS project.
//
// Copyright (C) 2016 CERN for the benefit of the ACTS project
//
// This Source Code Form is subject to the terms of the Mozilla Public
// License, v. 2.0. If a copy of the MPL was not distributed with this
// file, You can obtain one at https://mozilla.org/MPL/2.0/.

#pragma once

#include "Acts/Definitions/TrackParametrization.hpp"
#include "Acts/EventData/MultiTrajectory.hpp"
#include "Acts/EventData/MultiTrajectoryBackendConcept.hpp"
#include "Acts/EventData/SourceLink.hpp"
#include "Acts/EventData/TrackStatePropMask.hpp"
#include "Acts/EventData/Types.hpp"
#include "Acts/EventData/detail/DynamicColumn.hpp"
#include "Acts/EventData/detail/DynamicKeyIterator.hpp"
#include "Acts/Utilities/EigenConcepts.hpp"
#include "Acts/Utilities/HashedString.hpp"
#include "Acts/Utilities/Helpers.hpp"
#include "Acts/Utilities/ThrowAssert.hpp"

#include <any>
#include <cassert>
#include <cstddef>
#include <iosfwd>
#include <memory>
#include <optional>
#include <stdexcept>
#include <string>
#include <string_view>
#include <type_traits>
#include <unordered_map>
#include <utility>
#include <vector>

#include <boost/histogram.hpp>

namespace Acts {
class Surface;
template <typename T>
struct IsReadOnlyMultiTrajectory;

namespace detail_vmt {

using MultiTrajectoryTraits::IndexType;
constexpr auto kInvalid = MultiTrajectoryTraits::kInvalid;
constexpr auto MeasurementSizeMax = MultiTrajectoryTraits::MeasurementSizeMax;

template <typename T>
struct NonInitializingAllocator {
  using value_type = T;

  NonInitializingAllocator() noexcept = default;

  template <class U>
  explicit NonInitializingAllocator(
      const NonInitializingAllocator<U>& /*other*/) noexcept {}

  template <class U>
  bool operator==(const NonInitializingAllocator<U>& /*other*/) const noexcept {
    return true;
  }

  T* allocate(std::size_t n) const { return std::allocator<T>{}.allocate(n); }

  void deallocate(T* const p, std::size_t n) const noexcept {
    std::allocator<T>{}.deallocate(p, n);
  }

  void construct(T* /*p*/) const {
    // This construct function intentionally does not initialize the object!
    // Be very careful when using this allocator.
  }
};

class VectorMultiTrajectoryBase {
 public:
  struct Statistics {
    using axis_t = boost::histogram::axis::variant<
        boost::histogram::axis::category<std::string>,
        boost::histogram::axis::category<>>;

    using axes_t = std::vector<axis_t>;
    using hist_t = boost::histogram::histogram<axes_t>;

    hist_t hist;

    void toStream(std::ostream& os, std::size_t n = 1);
  };

  template <typename T>
  Statistics statistics(T& instance) const {
    using namespace boost::histogram;
    using cat = axis::category<std::string>;

    Statistics::axes_t axes;
    axes.emplace_back(cat({
        "count",
        "index",
        "parPred",
        "covPred",
        "parFilt",
        "covFilt",
        "parSmth",
        "covSmth",
        "meas",
        "measOffset",
        "measCov",
        "measCovOffset",
        "jac",
        "sourceLinks",
        "projectors",
    }));

    axes.emplace_back(axis::category<>({0, 1}));

    auto h = make_histogram(axes);

    for (IndexType i = 0; i < instance.size(); i++) {
      auto ts = instance.getTrackState(i);

      bool isMeas = ts.typeFlags().test(TrackStateFlag::MeasurementFlag);

      h("count", isMeas);

      h("index", isMeas, weight(sizeof(IndexData)));

      using scalar = typename decltype(ts.predicted())::Scalar;
      std::size_t par_size = eBoundSize * sizeof(scalar);
      std::size_t cov_size = eBoundSize * eBoundSize * sizeof(scalar);

      const IndexData& index = m_index[i];
      if (ts.hasPredicted() &&
          ACTS_CHECK_BIT(index.allocMask, TrackStatePropMask::Predicted)) {
        h("parPred", isMeas, weight(par_size));
        h("covPred", isMeas, weight(cov_size));
      }
      if (ts.hasFiltered() &&
          ACTS_CHECK_BIT(index.allocMask, TrackStatePropMask::Filtered)) {
        h("parFilt", isMeas, weight(par_size));
        h("covFilt", isMeas, weight(cov_size));
      }
      if (ts.hasSmoothed() &&
          ACTS_CHECK_BIT(index.allocMask, TrackStatePropMask::Smoothed)) {
        h("parSmth", isMeas, weight(par_size));
        h("covSmth", isMeas, weight(cov_size));
      }
      h("sourceLinks", isMeas, weight(sizeof(SourceLink)));
      h("measOffset", isMeas,
        weight(sizeof(decltype(m_measOffset)::value_type)));
      h("measCovOffset", isMeas,
        weight(sizeof(decltype(m_measCovOffset)::value_type)));
      if (ts.hasCalibrated() &&
          ACTS_CHECK_BIT(index.allocMask, TrackStatePropMask::Calibrated)) {
        std::size_t meas_size = ts.calibratedSize() * sizeof(scalar);
        std::size_t meas_cov_size =
            ts.calibratedSize() * ts.calibratedSize() * sizeof(scalar);

        h("meas", isMeas, weight(meas_size));
        h("measCov", isMeas, weight(meas_cov_size));
        h("sourceLinks", isMeas, weight(sizeof(const SourceLink)));
        h("projectors", isMeas, weight(sizeof(SerializedSubspaceIndices)));
      }

      if (ts.hasJacobian() &&
          ACTS_CHECK_BIT(index.allocMask, TrackStatePropMask::Jacobian)) {
        h("jac", isMeas, weight(cov_size));
      }
    }

    return Statistics{h};
  }

 protected:
  struct IndexData {
    IndexType ipredicted = kInvalid;
    IndexType ifiltered = kInvalid;
    IndexType ismoothed = kInvalid;
    IndexType ijacobian = kInvalid;
    IndexType iprojector = kInvalid;

    float chi2 = 0;
    double pathLength = 0;
    TrackStateType::raw_type typeFlags{};

    IndexType iUncalibrated = kInvalid;
    IndexType iCalibratedSourceLink = kInvalid;
    IndexType measdim = kInvalid;

    TrackStatePropMask allocMask = TrackStatePropMask::None;
  };

  VectorMultiTrajectoryBase() = default;

  VectorMultiTrajectoryBase(const VectorMultiTrajectoryBase& other)
      : m_index{other.m_index},
        m_previous{other.m_previous},
        m_next{other.m_next},
        m_params{other.m_params},
        m_cov{other.m_cov},
        m_meas{other.m_meas},
        m_measOffset{other.m_measOffset},
        m_measCov{other.m_measCov},
        m_measCovOffset{other.m_measCovOffset},
        m_jac{other.m_jac},
        m_sourceLinks{other.m_sourceLinks},
        m_projectors{other.m_projectors},
        m_referenceSurfaces{other.m_referenceSurfaces} {
    for (const auto& [key, value] : other.m_dynamic) {
      m_dynamic.insert({key, value->clone()});
    }
    m_dynamicKeys = other.m_dynamicKeys;
  };

  VectorMultiTrajectoryBase(VectorMultiTrajectoryBase&& other) = default;

  // BEGIN INTERFACE HELPER
  template <typename T>
  static constexpr bool has_impl(T& instance, HashedString key,
                                 IndexType istate) {
    using namespace Acts::HashedStringLiteral;
    switch (key) {
      case "predicted"_hash:
        return instance.m_index[istate].ipredicted != kInvalid;
      case "filtered"_hash:
        return instance.m_index[istate].ifiltered != kInvalid;
      case "smoothed"_hash:
        return instance.m_index[istate].ismoothed != kInvalid;
      case "calibrated"_hash:
        return instance.m_measOffset[istate] != kInvalid;
      case "calibratedCov"_hash:
        return instance.m_measCovOffset[istate] != kInvalid;
      case "jacobian"_hash:
        return instance.m_index[istate].ijacobian != kInvalid;
      case "projector"_hash:
        return instance.m_index[istate].iprojector != kInvalid;
      case "uncalibratedSourceLink"_hash:
        return instance.m_sourceLinks[instance.m_index[istate].iUncalibrated]
            .has_value();
      case "previous"_hash:
      case "next"_hash:
      case "referenceSurface"_hash:
      case "measdim"_hash:
      case "chi2"_hash:
      case "pathLength"_hash:
      case "typeFlags"_hash:
        return true;
      default:
        return instance.m_dynamic.contains(key);
    }
  }

  template <bool EnsureConst, typename T>
  static std::any component_impl(T& instance, HashedString key,
                                 IndexType istate) {
    if constexpr (EnsureConst) {
      static_assert(std::is_const_v<std::remove_reference_t<T>>,
                    "Is not const");
    }
    using namespace Acts::HashedStringLiteral;
    switch (key) {
      case "previous"_hash:
        return &instance.m_previous[istate];
      case "next"_hash:
        return &instance.m_next[istate];
      case "predicted"_hash:
        return &instance.m_index[istate].ipredicted;
      case "filtered"_hash:
        return &instance.m_index[istate].ifiltered;
      case "smoothed"_hash:
        return &instance.m_index[istate].ismoothed;
      case "projector"_hash:
        return &instance.m_projectors[instance.m_index[istate].iprojector];
      case "measdim"_hash:
        return &instance.m_index[istate].measdim;
      case "chi2"_hash:
        return &instance.m_index[istate].chi2;
      case "pathLength"_hash:
        return &instance.m_index[istate].pathLength;
      case "typeFlags"_hash:
        return &instance.m_index[istate].typeFlags;
      default:
        auto it = instance.m_dynamic.find(key);
        if (it == instance.m_dynamic.end()) {
          throw std::runtime_error("Unable to handle this component");
        }
        std::conditional_t<EnsureConst, const detail::DynamicColumnBase*,
                           detail::DynamicColumnBase*>
            col = it->second.get();
        assert(col && "Dynamic column is null");
        return col->get(istate);
    }
  }

  template <typename T>
  static bool hasColumn_impl(T& instance, HashedString key) {
    using namespace Acts::HashedStringLiteral;
    switch (key) {
      case "predicted"_hash:
      case "filtered"_hash:
      case "smoothed"_hash:
      case "calibrated"_hash:
      case "calibratedCov"_hash:
      case "jacobian"_hash:
      case "projector"_hash:
      case "previous"_hash:
      case "next"_hash:
      case "uncalibratedSourceLink"_hash:
      case "referenceSurface"_hash:
      case "measdim"_hash:
      case "chi2"_hash:
      case "pathLength"_hash:
      case "typeFlags"_hash:
        return true;
      default:
        return instance.m_dynamic.contains(key);
    }
  }

 public:
  detail::DynamicKeyRange<detail::DynamicColumnBase> dynamicKeys_impl() const {
    return {m_dynamic.begin(), m_dynamic.end()};
  }

  // END INTERFACE HELPER

 public:
  IndexType calibratedSize_impl(IndexType istate) const {
    return m_index[istate].measdim;
  }

  SourceLink getUncalibratedSourceLink_impl(IndexType istate) const {
    return m_sourceLinks[m_index[istate].iUncalibrated].value();
  }

  const Surface* referenceSurface_impl(IndexType istate) const {
    return m_referenceSurfaces[istate].get();
  }

 protected:
  /// index to map track states to the corresponding
  std::vector<IndexData> m_index;
  std::vector<IndexType> m_previous;
  std::vector<IndexType> m_next;
  std::vector<typename detail_lt::FixedSizeTypes<eBoundSize>::Coefficients>
      m_params;
  std::vector<typename detail_lt::FixedSizeTypes<eBoundSize>::Covariance> m_cov;

  std::vector<double, NonInitializingAllocator<double>> m_meas;
  std::vector<MultiTrajectoryTraits::IndexType> m_measOffset;
  std::vector<double, NonInitializingAllocator<double>> m_measCov;
  std::vector<MultiTrajectoryTraits::IndexType> m_measCovOffset;

  std::vector<typename detail_lt::FixedSizeTypes<eBoundSize>::Covariance> m_jac;
  std::vector<std::optional<SourceLink>> m_sourceLinks;
  std::vector<SerializedSubspaceIndices> m_projectors;

  // owning vector of shared pointers to surfaces
  //
  // This might be problematic when appending a large number of surfaces
  // trackstates, because vector has to reallocated and thus copy. This might
  // be handled in a smart way by moving but not sure.
  std::vector<std::shared_ptr<const Surface>> m_referenceSurfaces;

  std::vector<HashedString> m_dynamicKeys;
  std::unordered_map<HashedString, std::unique_ptr<detail::DynamicColumnBase>>
      m_dynamic;
};

}  // namespace detail_vmt

class VectorMultiTrajectory;

template <>
struct IsReadOnlyMultiTrajectory<VectorMultiTrajectory> : std::false_type {};

class VectorMultiTrajectory final
    : public detail_vmt::VectorMultiTrajectoryBase,
      public MultiTrajectory<VectorMultiTrajectory> {
#ifndef DOXYGEN
  friend MultiTrajectory<VectorMultiTrajectory>;
#endif

 public:
  VectorMultiTrajectory() = default;
  VectorMultiTrajectory(const VectorMultiTrajectory& other)
      : VectorMultiTrajectoryBase{other} {}

  VectorMultiTrajectory(VectorMultiTrajectory&& other)
      : VectorMultiTrajectoryBase{std::move(other)} {}

  Statistics statistics() const {
    return detail_vmt::VectorMultiTrajectoryBase::statistics(*this);
  }

  // BEGIN INTERFACE
  TrackStateProxy::Parameters parameters_impl(IndexType parIdx) {
    return TrackStateProxy::Parameters{m_params[parIdx].data()};
  }

  ConstTrackStateProxy::Parameters parameters_impl(IndexType parIdx) const {
    return ConstTrackStateProxy::Parameters{m_params[parIdx].data()};
  }

  TrackStateProxy::Covariance covariance_impl(IndexType parIdx) {
    return TrackStateProxy::Covariance{m_cov[parIdx].data()};
  }

  ConstTrackStateProxy::Covariance covariance_impl(IndexType parIdx) const {
    return ConstTrackStateProxy::Covariance{m_cov[parIdx].data()};
  }

  TrackStateProxy::Covariance jacobian_impl(IndexType istate) {
    IndexType jacIdx = m_index[istate].ijacobian;
    return TrackStateProxy::Covariance{m_jac[jacIdx].data()};
  }

  ConstTrackStateProxy::Covariance jacobian_impl(IndexType istate) const {
    IndexType jacIdx = m_index[istate].ijacobian;
    return ConstTrackStateProxy::Covariance{m_jac[jacIdx].data()};
  }

  template <std::size_t measdim>
  TrackStateProxy::Calibrated<measdim> calibrated_impl(IndexType istate) {
    IndexType offset = m_measOffset[istate];
    return TrackStateProxy::Calibrated<measdim>{&m_meas[offset]};
  }

  template <std::size_t measdim>
  ConstTrackStateProxy::Calibrated<measdim> calibrated_impl(
      IndexType istate) const {
    IndexType offset = m_measOffset[istate];
    return ConstTrackStateProxy::Calibrated<measdim>{&m_meas[offset]};
  }

  template <std::size_t measdim>
  TrackStateProxy::CalibratedCovariance<measdim> calibratedCovariance_impl(
      IndexType istate) {
    IndexType offset = m_measCovOffset[istate];
    return TrackStateProxy::CalibratedCovariance<measdim>{&m_measCov[offset]};
  }

  template <std::size_t measdim>
  ConstTrackStateProxy::CalibratedCovariance<measdim> calibratedCovariance_impl(
      IndexType istate) const {
    IndexType offset = m_measCovOffset[istate];
    return ConstTrackStateProxy::CalibratedCovariance<measdim>{
        &m_measCov[offset]};
  }

  IndexType addTrackState_impl(
      TrackStatePropMask mask = TrackStatePropMask::All,
      IndexType iprevious = kInvalid);

  void addTrackStateComponents_impl(IndexType istate, TrackStatePropMask mask);

  void reserve(std::size_t n);

  void shareFrom_impl(IndexType iself, IndexType iother,
                      TrackStatePropMask shareSource,
                      TrackStatePropMask shareTarget);

  void unset_impl(TrackStatePropMask target, IndexType istate);

  bool has_impl(HashedString key, IndexType istate) const {
    return detail_vmt::VectorMultiTrajectoryBase::has_impl(*this, key, istate);
  }

  IndexType size_impl() const { return m_index.size(); }

  void clear_impl();

  std::any component_impl(HashedString key, IndexType istate) {
    return detail_vmt::VectorMultiTrajectoryBase::component_impl<false>(
        *this, key, istate);
  }

  std::any component_impl(HashedString key, IndexType istate) const {
    return detail_vmt::VectorMultiTrajectoryBase::component_impl<true>(
        *this, key, istate);
  }

  template <typename T>
  void addColumn_impl(std::string_view key) {
    HashedString hashedKey = hashStringDynamic(key);
    m_dynamic.insert({hashedKey, std::make_unique<detail::DynamicColumn<T>>()});
  }

  bool hasColumn_impl(HashedString key) const {
    return detail_vmt::VectorMultiTrajectoryBase::hasColumn_impl(*this, key);
  }

  template <typename val_t, typename cov_t>
  void allocateCalibrated_impl(IndexType istate,
                               const Eigen::DenseBase<val_t>& val,
                               const Eigen::DenseBase<cov_t>& cov)
<<<<<<< HEAD

    requires(Eigen::PlainObjectBase<val_t>::RowsAtCompileTime > 0 &&
             Eigen::PlainObjectBase<val_t>::RowsAtCompileTime <=
                 toUnderlying(eBoundSize) &&
             Eigen::PlainObjectBase<val_t>::RowsAtCompileTime ==
                 Eigen::PlainObjectBase<cov_t>::RowsAtCompileTime &&
             Eigen::PlainObjectBase<cov_t>::RowsAtCompileTime ==
                 Eigen::PlainObjectBase<cov_t>::ColsAtCompileTime)
=======
    requires(Concepts::eigen_base_is_fixed_size<val_t> &&
             Concepts::eigen_bases_have_same_num_rows<val_t, cov_t> &&
             Concepts::eigen_base_is_square<cov_t> &&
             Eigen::PlainObjectBase<val_t>::RowsAtCompileTime <=
                 static_cast<std::underlying_type_t<BoundIndices>>(eBoundSize))
>>>>>>> 26273bcb
  {
    constexpr std::size_t measdim = val_t::RowsAtCompileTime;

    if (m_index[istate].measdim != kInvalid &&
        m_index[istate].measdim != measdim) {
      throw std::invalid_argument{
          "Measurement dimension does not match the allocated dimension"};
    }

    if (m_measOffset[istate] == kInvalid ||
        m_measCovOffset[istate] == kInvalid) {
      m_measOffset[istate] = static_cast<IndexType>(m_meas.size());
      m_meas.resize(m_meas.size() + measdim);

      m_measCovOffset[istate] = static_cast<IndexType>(m_measCov.size());
      m_measCov.resize(m_measCov.size() + measdim * measdim);
    }

    m_index[istate].measdim = measdim;

    double* measPtr = &m_meas[m_measOffset[istate]];
    Eigen::Map<ActsVector<measdim>> valMap(measPtr);
    valMap = val;

    double* covPtr = &m_measCov[m_measCovOffset[istate]];
    Eigen::Map<ActsSquareMatrix<measdim>> covMap(covPtr);
    covMap = cov;
  }

  void setUncalibratedSourceLink_impl(IndexType istate,
                                      SourceLink&& sourceLink) {
    m_sourceLinks[m_index[istate].iUncalibrated] = std::move(sourceLink);
  }

  void setReferenceSurface_impl(IndexType istate,
                                std::shared_ptr<const Surface> surface) {
    m_referenceSurfaces[istate] = std::move(surface);
  }

  void copyDynamicFrom_impl(IndexType dstIdx, HashedString key,
                            const std::any& srcPtr);

  // END INTERFACE
};

static_assert(
    MutableMultiTrajectoryBackend<VectorMultiTrajectory>,
    "VectorMultiTrajectory does not fulfill MutableMultiTrajectoryBackend");

class ConstVectorMultiTrajectory;

template <>
struct IsReadOnlyMultiTrajectory<ConstVectorMultiTrajectory> : std::true_type {
};

class ConstVectorMultiTrajectory final
    : public detail_vmt::VectorMultiTrajectoryBase,
      public MultiTrajectory<ConstVectorMultiTrajectory> {
#ifndef DOXYGEN
  friend MultiTrajectory<ConstVectorMultiTrajectory>;
#endif

 public:
  ConstVectorMultiTrajectory() = default;

  ConstVectorMultiTrajectory(const ConstVectorMultiTrajectory& other)
      : VectorMultiTrajectoryBase{other} {}

  ConstVectorMultiTrajectory(const VectorMultiTrajectory& other)
      : VectorMultiTrajectoryBase{other} {}

  ConstVectorMultiTrajectory(VectorMultiTrajectory&& other)
      : VectorMultiTrajectoryBase{std::move(other)} {}

  ConstVectorMultiTrajectory(ConstVectorMultiTrajectory&&) = default;

  Statistics statistics() const {
    return detail_vmt::VectorMultiTrajectoryBase::statistics(*this);
  }

  // BEGIN INTERFACE

  ConstTrackStateProxy::Parameters parameters_impl(IndexType parIdx) const {
    return ConstTrackStateProxy::Parameters{m_params[parIdx].data()};
  }

  ConstTrackStateProxy::Covariance covariance_impl(IndexType parIdx) const {
    return ConstTrackStateProxy::Covariance{m_cov[parIdx].data()};
  }

  ConstTrackStateProxy::Covariance jacobian_impl(IndexType istate) const {
    IndexType jacIdx = m_index[istate].ijacobian;
    return ConstTrackStateProxy::Covariance{m_jac[jacIdx].data()};
  }

  template <std::size_t measdim>
  ConstTrackStateProxy::Calibrated<measdim> calibrated_impl(
      IndexType istate) const {
    IndexType offset = m_measOffset[istate];
    return ConstTrackStateProxy::Calibrated<measdim>{&m_meas[offset]};
  }

  template <std::size_t measdim>
  ConstTrackStateProxy::CalibratedCovariance<measdim> calibratedCovariance_impl(
      IndexType istate) const {
    IndexType offset = m_measCovOffset[istate];
    return ConstTrackStateProxy::CalibratedCovariance<measdim>{
        &m_measCov[offset]};
  }

  bool has_impl(HashedString key, IndexType istate) const {
    return detail_vmt::VectorMultiTrajectoryBase::has_impl(*this, key, istate);
  }

  IndexType size_impl() const { return m_index.size(); }

  std::any component_impl(HashedString key, IndexType istate) const {
    return detail_vmt::VectorMultiTrajectoryBase::component_impl<true>(
        *this, key, istate);
  }

  bool hasColumn_impl(HashedString key) const {
    return detail_vmt::VectorMultiTrajectoryBase::hasColumn_impl(*this, key);
  }

  // END INTERFACE
};

static_assert(
    ConstMultiTrajectoryBackend<ConstVectorMultiTrajectory>,
    "ConctVectorMultiTrajectory does not fulfill ConstMultiTrajectoryBackend");

}  // namespace Acts<|MERGE_RESOLUTION|>--- conflicted
+++ resolved
@@ -496,22 +496,11 @@
   void allocateCalibrated_impl(IndexType istate,
                                const Eigen::DenseBase<val_t>& val,
                                const Eigen::DenseBase<cov_t>& cov)
-<<<<<<< HEAD
-
-    requires(Eigen::PlainObjectBase<val_t>::RowsAtCompileTime > 0 &&
-             Eigen::PlainObjectBase<val_t>::RowsAtCompileTime <=
-                 toUnderlying(eBoundSize) &&
-             Eigen::PlainObjectBase<val_t>::RowsAtCompileTime ==
-                 Eigen::PlainObjectBase<cov_t>::RowsAtCompileTime &&
-             Eigen::PlainObjectBase<cov_t>::RowsAtCompileTime ==
-                 Eigen::PlainObjectBase<cov_t>::ColsAtCompileTime)
-=======
     requires(Concepts::eigen_base_is_fixed_size<val_t> &&
              Concepts::eigen_bases_have_same_num_rows<val_t, cov_t> &&
              Concepts::eigen_base_is_square<cov_t> &&
              Eigen::PlainObjectBase<val_t>::RowsAtCompileTime <=
                  static_cast<std::underlying_type_t<BoundIndices>>(eBoundSize))
->>>>>>> 26273bcb
   {
     constexpr std::size_t measdim = val_t::RowsAtCompileTime;
 
