--- conflicted
+++ resolved
@@ -679,25 +679,8 @@
   // This function will move to an rvalue reference in the next major version
   /// Set an uncalibrated source link
   /// @param sourceLink The uncalibrated source link to set
-<<<<<<< HEAD
   void setUncalibratedSourceLink(SourceLink&& sourceLink) requires(!ReadOnly) {
     m_traj->setUncalibratedSourceLink(m_istate, std::move(sourceLink));
-=======
-  template <typename source_link_t>
-  void setUncalibratedSourceLink(source_link_t&& sourceLink) requires(
-      !ReadOnly) {
-    m_traj->setUncalibratedSourceLink(m_istate,
-                                      std::forward<source_link_t>(sourceLink));
-  }
-
-  /// Set an uncalibrated source link
-  /// @param sourceLink The uncalibrated source link to set
-  /// @note Use the overload with an rvalue reference, this
-  ///       overload will be removed ith the next major version
-  void setUncalibratedSourceLink(const SourceLink& sourceLink) requires(
-      !ReadOnly) {
-    m_traj->setUncalibratedSourceLink(m_istate, SourceLink{sourceLink});
->>>>>>> 2c1d0198
   }
 
   /// Check if the point has an associated uncalibrated measurement.
