--- conflicted
+++ resolved
@@ -783,21 +783,11 @@
   template <typename val_t, typename cov_t>
   void allocateCalibrated(const Eigen::DenseBase<val_t>& val,
                           const Eigen::DenseBase<cov_t>& cov)
-<<<<<<< HEAD
-    requires(Eigen::PlainObjectBase<val_t>::RowsAtCompileTime > 0 &&
-             Eigen::PlainObjectBase<val_t>::RowsAtCompileTime <=
-                 toUnderlying(eBoundSize) &&
-             Eigen::PlainObjectBase<val_t>::RowsAtCompileTime ==
-                 Eigen::PlainObjectBase<cov_t>::RowsAtCompileTime &&
-             Eigen::PlainObjectBase<cov_t>::RowsAtCompileTime ==
-                 Eigen::PlainObjectBase<cov_t>::ColsAtCompileTime)
-=======
     requires(Concepts::eigen_base_is_fixed_size<val_t> &&
              Concepts::eigen_bases_have_same_num_rows<val_t, cov_t> &&
              Concepts::eigen_base_is_square<cov_t> &&
              Eigen::PlainObjectBase<val_t>::RowsAtCompileTime <=
                  static_cast<std::underlying_type_t<BoundIndices>>(eBoundSize))
->>>>>>> 26273bcb
   {
     m_traj->template allocateCalibrated<
         Eigen::PlainObjectBase<val_t>::RowsAtCompileTime>(m_istate, val, cov);
