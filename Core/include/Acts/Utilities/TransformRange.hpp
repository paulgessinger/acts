--- conflicted
+++ resolved
@@ -230,14 +230,8 @@
 
 }  // namespace Acts::detail
 
-<<<<<<< HEAD
-template <typename Callable, typename container_t>
-constexpr bool std::ranges::enable_borrowed_range<
-    Acts::detail::TransformRange<Callable, container_t>> = true;
-=======
 /// @cond
 template <typename Callable, typename container_t>
 constexpr bool std::ranges::enable_borrowed_range<
     Acts::detail::TransformRange<Callable, container_t>> = true;
-/// @endcond
->>>>>>> d3cedd0b
+/// @endcond