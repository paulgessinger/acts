// This file is part of the Acts project.
//
// Copyright (C) 2021 CERN for the benefit of the Acts project
//
// This Source Code Form is subject to the terms of the Mozilla Public
// License, v. 2.0. If a copy of the MPL was not distributed with this
// file, You can obtain one at http://mozilla.org/MPL/2.0/.

#include "Acts/Utilities/detail/Axis.hpp"

#include <memory>

template <typename SpacePoint>
std::unique_ptr<Acts::SpacePointGrid<SpacePoint>>
Acts::SpacePointGridCreator::createGrid(
<<<<<<< HEAD

    const Acts::SpacePointGridConfig& _config) {
  Acts::SpacePointGridConfig config = _config.toInternalUnits();
  using AxisScalar = Acts::Vector3::Scalar;
=======
    const Acts::SpacePointGridConfig& _config) {
  Acts::SpacePointGridConfig config = _config.toInternalUnits();
>>>>>>> d9c04a6b

  int phiBins;
  // for no magnetic field, create 100 phi-bins
  if (config.bFieldInZ == 0) {
    phiBins = 100;
  } else {
    // calculate circle intersections of helix and max detector radius
    float minHelixRadius = config.minPt / (300. * config.bFieldInZ);  // in mm -> R[mm] =pT[GeV] / (3·10−4×B[T]) =  pT[MeV] / (300 *Bz[kT])
    float maxR2 = config.rMax * config.rMax;
    float xOuter = maxR2 / (2 * minHelixRadius);
    float yOuter = std::sqrt(maxR2 - xOuter * xOuter);
    float outerAngle = std::atan(xOuter / yOuter);
    // intersection of helix and max detector radius minus maximum R distance from
    // middle SP to top SP
    float innerAngle = 0;
    float Rmin = config.rMax;
    if (config.rMax > config.deltaRMax) {
      Rmin = config.rMax - config.deltaRMax;
      float innerCircleR2 =
          (config.rMax - config.deltaRMax) * (config.rMax - config.deltaRMax);
      float xInner = innerCircleR2 / (2 * minHelixRadius);
      float yInner = std::sqrt(innerCircleR2 - xInner * xInner);
      innerAngle = std::atan(xInner / yInner);
    }

    // evaluating the azimutal deflection including the maximum impact parameter
    float deltaAngleWithMaxD0 = std::abs(std::asin(config.impactMax/(Rmin)) - std::asin(config.impactMax/config.rMax));
    
    // evaluating delta Phi based on the inner and outer angle, and the azimutal deflection including the maximum impact parameter
    float deltaPhi = (outerAngle - innerAngle + deltaAngleWithMaxD0)/float(config.numberOfPhiBins);
    
    // divide 2pi by angle delta to get number of phi-bins
    // size is always 2pi even for regions of interest
    phiBins = std::ceil(2 * M_PI / deltaPhi);
    // need to scale the number of phi bins accordingly to the number of 
    // consecutive phi bins in the seed making step. 
    // Each individual bin should be approximately a fraction (depending on this number) 
    // of the maximum expected azimutal deflection.
  }

  Acts::detail::Axis<detail::AxisType::Equidistant,
                     detail::AxisBoundaryType::Closed>
      phiAxis(-M_PI, M_PI, phiBins);

  // vector that will store the edges of the bins of z
  std::vector<AxisScalar> zValues;

  // If zBinEdges is not defined, calculate the edges as zMin + bin * zBinSize
  if (config.zBinEdges.empty()) {
    // TODO: can probably be optimized using smaller z bins
    // and returning (multiple) neighbors only in one z-direction for forward
    // seeds
    // FIXME: zBinSize must include scattering
    float zBinSize = config.cotThetaMax * config.deltaRMax;
    int zBins = std::floor((config.zMax - config.zMin) / zBinSize);
    
    for (int bin=0; bin<=zBins; bin++){
      AxisScalar edge = config.zMin + bin*zBinSize;
      zValues.push_back(edge);
    }

  } else {
    // Use the zBinEdges defined in the config
    for (auto& bin : config.zBinEdges) {
      AxisScalar edge = bin;
      zValues.push_back(edge);
    }
  }

  detail::Axis<detail::AxisType::Variable, detail::AxisBoundaryType::Bound>
      zAxis(zValues);
  return std::make_unique<Acts::SpacePointGrid<SpacePoint>>(
      std::make_tuple(phiAxis, zAxis));  
}<|MERGE_RESOLUTION|>--- conflicted
+++ resolved
@@ -13,15 +13,9 @@
 template <typename SpacePoint>
 std::unique_ptr<Acts::SpacePointGrid<SpacePoint>>
 Acts::SpacePointGridCreator::createGrid(
-<<<<<<< HEAD
-
     const Acts::SpacePointGridConfig& _config) {
   Acts::SpacePointGridConfig config = _config.toInternalUnits();
   using AxisScalar = Acts::Vector3::Scalar;
-=======
-    const Acts::SpacePointGridConfig& _config) {
-  Acts::SpacePointGridConfig config = _config.toInternalUnits();
->>>>>>> d9c04a6b
 
   int phiBins;
   // for no magnetic field, create 100 phi-bins
