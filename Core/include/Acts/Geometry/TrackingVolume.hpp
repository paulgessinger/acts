// This file is part of the Acts project.
//
// Copyright (C) 2016-2018 CERN for the benefit of the Acts project
//
// This Source Code Form is subject to the terms of the Mozilla Public
// License, v. 2.0. If a copy of the MPL was not distributed with this
// file, You can obtain one at http://mozilla.org/MPL/2.0/.

#pragma once

#include "Acts/Definitions/Algebra.hpp"
#include "Acts/Geometry/AbstractVolume.hpp"
#include "Acts/Geometry/BoundarySurfaceFace.hpp"
#include "Acts/Geometry/BoundarySurfaceT.hpp"
#include "Acts/Geometry/GeometryContext.hpp"
#include "Acts/Geometry/GeometryIdentifier.hpp"
#include "Acts/Geometry/Layer.hpp"
#include "Acts/Geometry/TrackingVolumeVisitorConcept.hpp"
#include "Acts/Geometry/Volume.hpp"
#include "Acts/Material/IVolumeMaterial.hpp"
#include "Acts/Surfaces/BoundaryCheck.hpp"
#include "Acts/Surfaces/Surface.hpp"
#include "Acts/Surfaces/SurfaceArray.hpp"
#include "Acts/Surfaces/SurfaceVisitorConcept.hpp"
#include "Acts/Utilities/BinnedArray.hpp"
#include "Acts/Utilities/BoundingBox.hpp"
#include "Acts/Utilities/Concepts.hpp"
#include "Acts/Utilities/Frustum.hpp"
#include "Acts/Utilities/Intersection.hpp"
#include "Acts/Utilities/Logger.hpp"
#include "Acts/Utilities/Ray.hpp"

#include <cstddef>
#include <functional>
#include <memory>
#include <string>
#include <unordered_map>
#include <utility>
#include <vector>

#include <boost/container/small_vector.hpp>

namespace Acts {

class GlueVolumesDescriptor;
class VolumeBounds;
template <typename object_t>
struct NavigationOptions;
class GeometryIdentifier;
class IMaterialDecorator;
class ISurfaceMaterial;
class IVolumeMaterial;
class Surface;
class TrackingVolume;
struct GeometryIdentifierHook;

// master typedefs
using TrackingVolumePtr = std::shared_ptr<const TrackingVolume>;
using MutableTrackingVolumePtr = std::shared_ptr<TrackingVolume>;

using TrackingVolumeBoundaryPtr =
    std::shared_ptr<const BoundarySurfaceT<TrackingVolume>>;
using TrackingVolumeBoundaries = std::vector<TrackingVolumeBoundaryPtr>;

// possible contained
using TrackingVolumeArray = BinnedArray<TrackingVolumePtr>;
using TrackingVolumeVector = std::vector<TrackingVolumePtr>;
using MutableTrackingVolumeVector = std::vector<MutableTrackingVolumePtr>;
using LayerArray = BinnedArray<LayerPtr>;
using LayerVector = std::vector<LayerPtr>;

/// Intersection with @c Layer
using LayerIntersection = std::pair<SurfaceIntersection, const Layer*>;
/// Multi-intersection with @c Layer
using LayerMultiIntersection =
    std::pair<SurfaceMultiIntersection, const Layer*>;

/// BoundarySurface of a volume
using BoundarySurface = BoundarySurfaceT<TrackingVolume>;
/// Intersection with a @c BoundarySurface
using BoundaryIntersection =
    std::pair<SurfaceIntersection, const BoundarySurface*>;
/// Multi-intersection with a @c BoundarySurface
using BoundaryMultiIntersection =
    std::pair<SurfaceMultiIntersection, const BoundarySurface*>;

/// @class TrackingVolume
///
/// Full Volume description used in Tracking,
/// it inherits from Volume to get the geometrical structure.
///
///     A TrackingVolume at navigation level can provide the (layer) material
/// information / internal navigation with in
///     5 different ways:
///
///         --- a) Static confinement of Layers
///         --- b) detached sub volumes
///         --- b) unordered (arbitrarily oriented) layers
///         --- d) unordered sub volumes
///         --- e) unordered layers AND unordered subvolumes
///
///    The TrackingVolume can also be a simple container of other
///    TrackingVolumes
///
/// In addition it is capable of holding a subarray of Layers and
/// TrackingVolumes.
///
class TrackingVolume : public Volume {
  friend class TrackingGeometry;

 public:
  TrackingVolume() = delete;
  ~TrackingVolume() override;
  TrackingVolume(const TrackingVolume&) = delete;
  TrackingVolume& operator=(const TrackingVolume&) = delete;

  /// Factory constructor for a container TrackingVolume
  /// - by definition a Vacuum volume
  ///
  /// @param transform is the global 3D transform to position the volume in
  /// space
  /// @param volumeBounds is the description of the volume boundaries
  /// @param containedVolumes are the static volumes that fill this volume
  /// @param volumeName is a string identifier
  ///
  /// @return shared pointer to a new TrackingVolume
  static MutableTrackingVolumePtr create(
      const Transform3& transform, VolumeBoundsPtr volumeBounds,
      const std::shared_ptr<const TrackingVolumeArray>& containedVolumes =
          nullptr,
      const std::string& volumeName = "undefined") {
    return MutableTrackingVolumePtr(new TrackingVolume(
        transform, std::move(volumeBounds), containedVolumes, volumeName));
  }
  /// Factory constructor for Tracking Volumes with content
  /// - can not be a container volume
  ///
  /// @param transform is the global 3D transform to position the volume in
  /// space
  /// @param volumeBounds is the description of the volume boundaries
  /// @param volumeMaterial is are materials of the tracking volume
  /// @param containedLayers is the confined layer array (optional)
  /// @param containedVolumes is the confined volume array (optional)
  /// @param denseVolumes is the array of dense volulmes (optional)
  /// @param volumeName is a string identifier
  ///
  /// @return shared pointer to a new TrackingVolume
  static MutableTrackingVolumePtr create(
      const Transform3& transform, VolumeBoundsPtr volumeBounds,
      std::shared_ptr<const IVolumeMaterial> volumeMaterial,
      std::unique_ptr<const LayerArray> containedLayers = nullptr,
      std::shared_ptr<const TrackingVolumeArray> containedVolumes = nullptr,
      MutableTrackingVolumeVector denseVolumes = {},
      const std::string& volumeName = "undefined") {
    return MutableTrackingVolumePtr(new TrackingVolume(
        transform, std::move(volumeBounds), std::move(volumeMaterial),
        std::move(containedLayers), std::move(containedVolumes),
        std::move(denseVolumes), volumeName));
  }

  /// Return the associated Layer to the global position
  ///
  /// @param gctx The current geometry context object, e.g. alignment
  /// @param position is the associated global position
  ///
  /// @return plain pointer to layer object
  const Layer* associatedLayer(const GeometryContext& gctx,
                               const Vector3& position) const;

  /// @brief Resolves the volume into (compatible) Layers
  ///
  /// This is the method for the propagator/extrapolator
  /// @tparam options_t Type of navigation options object for decomposition
  ///
  /// @param gctx The current geometry context object, e.g. alignment
  /// @param position Position for the search
  /// @param direction Direction for the search
  /// @param options The templated navigation options
  ///
  /// @return vector of compatible intersections with layers
  boost::container::small_vector<LayerIntersection, 10> compatibleLayers(
      const GeometryContext& gctx, const Vector3& position,
      const Vector3& direction, const NavigationOptions<Layer>& options) const;

  /// @brief Returns all boundary surfaces sorted by the user.
  ///
  /// @tparam options_t Type of navigation options object for decomposition
  /// @tparam sorter_t Type of the boundary surface sorter
  ///
  /// @param gctx The current geometry context object, e.g. alignment
  /// @param position The position for searching
  /// @param direction The direction for searching
  /// @param options The templated navigation options
  /// @param logger A @c Logger instance
  ///
  /// @return is the templated boundary intersection
  boost::container::small_vector<BoundaryIntersection, 4> compatibleBoundaries(
      const GeometryContext& gctx, const Vector3& position,
      const Vector3& direction, const NavigationOptions<Surface>& options,
      const Logger& logger = getDummyLogger()) const;

  /// @brief Return surfaces in given direction from bounding volume hierarchy
  /// @tparam options_t Type of navigation options object for decomposition
  ///
  /// @param gctx The current geometry context object, e.g. alignment
  /// @param position The position to start from
  /// @param direction The direction towards which to test
  /// @param angle The opening angle
  /// @param options The templated navigation options
  ///
  /// @return Vector of surface candidates
  std::vector<SurfaceIntersection> compatibleSurfacesFromHierarchy(
      const GeometryContext& gctx, const Vector3& position,
      const Vector3& direction, double angle,
      const NavigationOptions<Surface>& options) const;

  /// Return the associated sub Volume, returns THIS if no subVolume exists
  ///
  /// @param gctx The current geometry context object, e.g. alignment
  /// @param position is the global position associated with that search
  /// @param tol Search position tolerance for dense volumes
  ///
  /// @return plain pointer to associated with the position
  const TrackingVolume* lowestTrackingVolume(const GeometryContext& gctx,
                                             const Vector3& position,
                                             const double tol = 0.) const;

  /// Return the confined static layer array - if it exists
  /// @return the BinnedArray of static layers if exists
  const LayerArray* confinedLayers() const;

  /// Return the confined volumes of this container array - if it exists
  std::shared_ptr<const TrackingVolumeArray> confinedVolumes() const;

  /// Return the confined dense volumes
  const MutableTrackingVolumeVector denseVolumes() const;

  /// @brief Visit all reachable surfaces
  ///
  /// @tparam visitor_t Type of the callable visitor
  ///
  /// @param visitor The callable. Will be called for each reachable surface
  /// that is found, a selection of the surfaces can be done in the visitor
  /// @param restrictToSensitives If true, only sensitive surfaces are visited
  ///
  /// @note If a context is needed for the visit, the vistitor has to provide
  /// this, e.g. as a private member
  template <ACTS_CONCEPT(SurfaceVisitor) visitor_t>
  void visitSurfaces(visitor_t&& visitor, bool restrictToSensitives) const {
    if (!restrictToSensitives) {
      // Visit the boundary surfaces
      for (const auto& bs : m_boundarySurfaces) {
        visitor(&(bs->surfaceRepresentation()));
      }
    }

    // Internal structure
    if (m_confinedVolumes == nullptr) {
      // no sub volumes => loop over the confined layers
      if (m_confinedLayers != nullptr) {
        for (const auto& layer : m_confinedLayers->arrayObjects()) {
          // Surfaces contained in the surface array
          if (layer->surfaceArray() != nullptr) {
            for (const auto& srf : layer->surfaceArray()->surfaces()) {
              visitor(srf);
              continue;
            }
          }
          if (!restrictToSensitives) {
            // Surfaces of the layer
            visitor(&layer->surfaceRepresentation());
            // Approach surfaces of the layer
            if (layer->approachDescriptor() != nullptr) {
              for (const auto& srf :
                   layer->approachDescriptor()->containedSurfaces()) {
                visitor(srf);
              }
            }
          }
        }
      }
    } else {
      // contains sub volumes
      for (const auto& volume : m_confinedVolumes->arrayObjects()) {
        volume->visitSurfaces(visitor, restrictToSensitives);
      }
    }
  }

  /// @brief Visit all sensitive surfaces
  ///
  /// @tparam visitor_t Type of the callable visitor
  ///
  /// @param visitor The callable. Will be called for each sensitive surface
  /// that is found, a selection of the surfaces can be done in the visitor
  ///
  /// @note If a context is needed for the visit, the vistitor has to provide
  /// this, e.g. as a private member
  template <ACTS_CONCEPT(SurfaceVisitor) visitor_t>
  void visitSurfaces(visitor_t&& visitor) const {
    visitSurfaces(std::forward<visitor_t>(visitor), true);
  }

  /// @brief Visit all reachable tracking volumes
  ///
  /// @tparam visitor_t Type of the callable visitor
  ///
  /// @param visitor The callable. Will be called for each reachable volume
  /// that is found, a selection of the volumes can be done in the visitor
  /// @param restrictToSensitives If true, only sensitive surfaces are visited
  ///
  /// @note If a context is needed for the visit, the vistitor has to provide
  /// this, e.g. as a private member
  template <ACTS_CONCEPT(TrackingVolumeVisitor) visitor_t>
  void visitVolumes(visitor_t&& visitor) const {
    visitor(this);
    if (m_confinedVolumes != nullptr) {
      // contains sub volumes
      for (const auto& volume : m_confinedVolumes->arrayObjects()) {
        volume->visitVolumes(visitor);
      }
    }
  }

  /// Returns the VolumeName - for debug reason, might be depreciated later
  const std::string& volumeName() const;

  /// Method to return the BoundarySurfaces
  const TrackingVolumeBoundaries& boundarySurfaces() const;

  /// Return the material of the volume
  const IVolumeMaterial* volumeMaterial() const;

  /// Return the material of the volume as shared pointer
  const std::shared_ptr<const IVolumeMaterial>& volumeMaterialSharedPtr() const;

  /// Set the boundary surface material description
  ///
  /// The material is usually derived in a complicated way and loaded from
  /// a framework given source. As various volumes could potentially share the
  /// the same material description, it is provided as a shared object
  ///
  /// @param surfaceMaterial Material description of this volume
  /// @param bsFace Specifies which boundary surface to assign the material to
  void assignBoundaryMaterial(
      std::shared_ptr<const ISurfaceMaterial> surfaceMaterial,
      BoundarySurfaceFace bsFace);

  /// Set the volume material description
  ///
  /// The material is usually derived in a complicated way and loaded from
  /// a framework given source. As various volumes could potentially share the
  /// the same material description, it is provided as a shared object
  ///
  /// @param material Material description of this volume
  void assignVolumeMaterial(std::shared_ptr<const IVolumeMaterial> material);

  /// Glue another tracking volume to this one
  ///  - if common face is set the glued volumes are sharing the boundary, down
  /// to the last navigation volume
  ///
  /// @param gctx The current geometry context object, e.g. alignment
  /// @param bsfMine is the boundary face indicater where to glue
  /// @param neighbor is the TrackingVolume to be glued
  /// @param bsfNeighbor is the boundary surface of the neighbor
  void glueTrackingVolume(const GeometryContext& gctx,
                          BoundarySurfaceFace bsfMine, TrackingVolume* neighbor,
                          BoundarySurfaceFace bsfNeighbor);

  /// Glue another tracking volume to this one
  ///  - if common face is set the glued volumes are sharing the boundary, down
  /// to the last navigation volume
  ///
  /// @param gctx The current geometry context object, e.g. alignment
  /// @param bsfMine is the boundary face indicater where to glue
  /// @param neighbors are the TrackingVolumes to be glued
  /// @param bsfNeighbor are the boundary surface of the neighbors
  void glueTrackingVolumes(
      const GeometryContext& gctx, BoundarySurfaceFace bsfMine,
      const std::shared_ptr<TrackingVolumeArray>& neighbors,
      BoundarySurfaceFace bsfNeighbor);

  /// Provide a new BoundarySurface from the glueing
  ///
  /// @param bsf is the boundary face indicater where to glue
  /// @param bs is the new boundary surface
  /// @param checkmaterial is a flag how to deal with material, if true:
  /// - if the old boundary surface had a material description
  ///   but the new one has not, keep the current one
  /// - in all other cases just assign the new boundary surface
  void updateBoundarySurface(
      BoundarySurfaceFace bsf,
      std::shared_ptr<const BoundarySurfaceT<TrackingVolume>> bs,
      bool checkmaterial = true);

  /// Register the outside glue volumes -
  /// ordering is in the TrackingVolume Frame:
  ///  - negativeFaceXY
  ///  - (faces YZ, ZY, radial faces)
  ///  - positiveFaceXY
  ///
  /// @param gvd register a new GlueVolumeDescriptor
  /// @todo update to shared/unique ptr
  void registerGlueVolumeDescriptor(GlueVolumesDescriptor* gvd);

  /// Register the outside glue volumes -
  /// ordering is in the TrackingVolume Frame:
  ///  - negativeFaceXY
  ///  - (faces YZ, ZY, radial faces)
  ///  - positiveFaceXY
  GlueVolumesDescriptor& glueVolumesDescriptor();

<<<<<<< HEAD
  /// Return whether this TrackingVolume has a BoundingVolumeHierarchy
  /// associated
  /// @return If it has a BVH or not.
  bool hasBoundingVolumeHierarchy() const;
=======
  /// Register the color code
  ///
  /// @param icolor is a color number
  void registerColorCode(unsigned int icolor);

  /// Get the color code
  unsigned int colorCode() const;
>>>>>>> ccc19756

  /// Return the MotherVolume - if it exists
  const TrackingVolume* motherVolume() const;

  /// Set the MotherVolume
  ///
  /// @param mvol is the mother volume
  void setMotherVolume(const TrackingVolume* mvol);

 protected:
  /// Constructor for a container Volume
  /// - vacuum filled volume either as a for other tracking volumes
  ///
  /// @param transform is the global 3D transform to position the volume in
  /// space
  /// @param volbounds is the description of the volume boundaries
  /// @param containedVolumeArray are the static volumes that fill this volume
  /// @param volumeName is a string identifier
  TrackingVolume(const Transform3& transform, VolumeBoundsPtr volbounds,
                 const std::shared_ptr<const TrackingVolumeArray>&
                     containedVolumeArray = nullptr,
                 const std::string& volumeName = "undefined");

  /// Constructor for a full equipped Tracking Volume
  ///
  /// @param transform is the global 3D transform to position the volume in
  /// space
  /// @param volumeBounds is the description of the volume boundaries
  /// @param volumeMaterial is are materials of the tracking volume
  /// @param staticLayerArray is the confined layer array (optional)
  /// @param containedVolumeArray are the sub volumes if the volume is a
  /// container
  /// @param denseVolumeVector  The contained dense volumes
  /// @param volumeName is a string identifier
  TrackingVolume(
      const Transform3& transform, VolumeBoundsPtr volumeBounds,
      std::shared_ptr<const IVolumeMaterial> volumeMaterial,
      std::unique_ptr<const LayerArray> staticLayerArray = nullptr,
      std::shared_ptr<const TrackingVolumeArray> containedVolumeArray = nullptr,
      MutableTrackingVolumeVector denseVolumeVector = {},
      const std::string& volumeName = "undefined");

 private:
  void connectDenseBoundarySurfaces(
      MutableTrackingVolumeVector& confinedDenseVolumes);

  /// Create Boundary Surface
  void createBoundarySurfaces();

  /// method to synchronize the layers with potentially updated volume bounds:
  /// - adapts the layer dimensions to the new volumebounds + envelope
  ///
  /// @param envelope is the clearance between volume boundary and layer
  void synchronizeLayers(double envelope = 1.) const;

  /// close the Geometry, i.e. set the GeometryIdentifier and assign material
  ///
  /// @param materialDecorator is a dedicated decorator for the
  ///        material to be assigned (surface, volume based)
  /// @param volumeMap is a map to find the a volume by identifier
  /// @param vol is the geometry id of the volume
  ///        as calculated by the TrackingGeometry
  /// @param hook Identifier hook to be applied to surfaces
  /// @param logger A @c LoggerWrapper instance
  ///
  void closeGeometry(
      const IMaterialDecorator* materialDecorator,
      std::unordered_map<GeometryIdentifier, const TrackingVolume*>& volumeMap,
      std::size_t& vol, const GeometryIdentifierHook& hook,
      const Logger& logger = getDummyLogger());

  /// interlink the layers in this TrackingVolume
  void interlinkLayers();

  /// The volume based material the TrackingVolume consists of
  std::shared_ptr<const IVolumeMaterial> m_volumeMaterial{nullptr};

  /// Remember the mother volume
  const TrackingVolume* m_motherVolume{nullptr};

  // the boundary surfaces
  std::vector<TrackingVolumeBoundaryPtr> m_boundarySurfaces;

  ///(a) static configuration ordered by Binned arrays
  /// static layers
  std::unique_ptr<const LayerArray> m_confinedLayers = nullptr;

  /// Array of Volumes inside the Volume when actin as container
  std::shared_ptr<const TrackingVolumeArray> m_confinedVolumes = nullptr;

  /// confined dense
  MutableTrackingVolumeVector m_confinedDenseVolumes;

  /// Volumes to glue Volumes from the outside
  GlueVolumesDescriptor* m_glueVolumeDescriptor{nullptr};

  /// Volume name for debug reasons & screen output
  std::string m_name;

<<<<<<< HEAD
  /// Bounding Volume Hierarchy (BVH)
  std::vector<std::unique_ptr<const Volume::BoundingBox>> m_boundingBoxes;
  std::vector<std::unique_ptr<const Volume>> m_descendantVolumes;
  const Volume::BoundingBox* m_bvhTop{nullptr};
=======
  /// color code for displaying
  unsigned int m_colorCode{20};
>>>>>>> ccc19756
};

inline const std::string& TrackingVolume::volumeName() const {
  return m_name;
}

inline const IVolumeMaterial* TrackingVolume::volumeMaterial() const {
  return m_volumeMaterial.get();
}

inline const std::shared_ptr<const IVolumeMaterial>&
TrackingVolume::volumeMaterialSharedPtr() const {
  return m_volumeMaterial;
}

inline void TrackingVolume::assignVolumeMaterial(
    std::shared_ptr<const IVolumeMaterial> material) {
  m_volumeMaterial = std::move(material);
}

inline const LayerArray* TrackingVolume::confinedLayers() const {
  return m_confinedLayers.get();
}

inline const MutableTrackingVolumeVector TrackingVolume::denseVolumes() const {
  return m_confinedDenseVolumes;
}

inline std::shared_ptr<const TrackingVolumeArray>
TrackingVolume::confinedVolumes() const {
  return m_confinedVolumes;
}

inline const TrackingVolume* TrackingVolume::motherVolume() const {
  return m_motherVolume;
}

inline void TrackingVolume::setMotherVolume(const TrackingVolume* mvol) {
  m_motherVolume = mvol;
}

#ifndef DOXYGEN
#include "Acts/Geometry/detail/TrackingVolume.ipp"
#endif

}  // namespace Acts<|MERGE_RESOLUTION|>--- conflicted
+++ resolved
@@ -410,21 +410,6 @@
   ///  - positiveFaceXY
   GlueVolumesDescriptor& glueVolumesDescriptor();
 
-<<<<<<< HEAD
-  /// Return whether this TrackingVolume has a BoundingVolumeHierarchy
-  /// associated
-  /// @return If it has a BVH or not.
-  bool hasBoundingVolumeHierarchy() const;
-=======
-  /// Register the color code
-  ///
-  /// @param icolor is a color number
-  void registerColorCode(unsigned int icolor);
-
-  /// Get the color code
-  unsigned int colorCode() const;
->>>>>>> ccc19756
-
   /// Return the MotherVolume - if it exists
   const TrackingVolume* motherVolume() const;
 
@@ -522,16 +507,6 @@
 
   /// Volume name for debug reasons & screen output
   std::string m_name;
-
-<<<<<<< HEAD
-  /// Bounding Volume Hierarchy (BVH)
-  std::vector<std::unique_ptr<const Volume::BoundingBox>> m_boundingBoxes;
-  std::vector<std::unique_ptr<const Volume>> m_descendantVolumes;
-  const Volume::BoundingBox* m_bvhTop{nullptr};
-=======
-  /// color code for displaying
-  unsigned int m_colorCode{20};
->>>>>>> ccc19756
 };
 
 inline const std::string& TrackingVolume::volumeName() const {
