--- conflicted
+++ resolved
@@ -257,15 +257,9 @@
   m_transform = m_groupTransform * translation;
   auto bounds = std::make_shared<CuboidVolumeBounds>(
       std::initializer_list<std::pair<CuboidVolumeBounds::BoundValues, double>>{
-<<<<<<< HEAD
-          {CuboidVolumeBounds::boundsFromAxisDirection(m_dir), hl},
-          {CuboidVolumeBounds::boundsFromAxisDirection(m_dirOrth1), hl1},
-          {CuboidVolumeBounds::boundsFromAxisDirection(m_dirOrth2), hl2}});
-=======
           {CuboidVolumeBounds::fromAxisDirection(m_direction), hl},
           {CuboidVolumeBounds::fromAxisDirection(m_dirOrth1), hl1},
           {CuboidVolumeBounds::fromAxisDirection(m_dirOrth2), hl2}});
->>>>>>> 385f40c9
   Volume::update(bounds, std::nullopt, logger);
   ACTS_DEBUG("Outer bounds are:\n" << volumeBounds());
   ACTS_DEBUG("Outer transform / new group transform is:\n"
@@ -308,13 +302,8 @@
                                          VolumeAttachmentStrategy strategy,
                                          const Logger& logger) {
   // Preconditions: volumes are sorted along stacking direction
-<<<<<<< HEAD
-  auto dirIdx = axisToIndex(m_dir);
-  auto dirBoundIdx = CuboidVolumeBounds::boundsFromAxisDirection(m_dir);
-=======
   auto dirIdx = axisToIndex(m_direction);
   auto dirBoundIdx = CuboidVolumeBounds::fromAxisDirection(m_direction);
->>>>>>> 385f40c9
 
   std::vector<VolumeTuple> gapVolumes;
   for (std::size_t i = 0; i < volumes.size() - 1; i++) {
@@ -441,13 +430,8 @@
           auto gapBounds = std::make_shared<CuboidVolumeBounds>(
               std::initializer_list<
                   std::pair<CuboidVolumeBounds::BoundValues, double>>{
-<<<<<<< HEAD
-                  {CuboidVolumeBounds::boundsFromAxisDirection(m_dir), gapHl},
-                  {CuboidVolumeBounds::boundsFromAxisDirection(m_dirOrth1),
-=======
                   {CuboidVolumeBounds::fromAxisDirection(m_direction), gapHl},
                   {CuboidVolumeBounds::fromAxisDirection(m_dirOrth1),
->>>>>>> 385f40c9
                    (max1 - min1) / 2},
                   {CuboidVolumeBounds::boundsFromAxisDirection(m_dirOrth2),
                    (max2 - min2) / 2}});
@@ -698,13 +682,8 @@
                  << axisDirectionName(m_direction) << "is the same, no "
                  << axisDirectionName(m_direction) << "resize needed");
   } else {
-<<<<<<< HEAD
-    auto dirIdx = axisToIndex(m_dir);
-    auto boundDirIdx = CuboidVolumeBounds::boundsFromAxisDirection(m_dir);
-=======
     auto dirIdx = axisToIndex(m_direction);
     auto boundDirIdx = CuboidVolumeBounds::fromAxisDirection(m_direction);
->>>>>>> 385f40c9
     if (m_resizeStrategy == VolumeResizeStrategy::Expand) {
       if (newVolume.min(m_direction) < oldVolume.min(m_direction)) {
         ACTS_VERBOSE("Expanding first volume to new "
@@ -771,11 +750,7 @@
                        << axisDirectionName(m_direction));
 
           gap1Hl = candidate.bounds->get(
-<<<<<<< HEAD
-                       CuboidVolumeBounds::boundsFromAxisDirection(m_dir)) +
-=======
                        CuboidVolumeBounds::fromAxisDirection(m_direction)) +
->>>>>>> 385f40c9
                    gap1Hl;
           gap1Max = gap1Min + gap1Hl * 2;
           gap1P = (gap1Max + gap1Min) / 2.0;
@@ -785,13 +760,8 @@
           auto gap1Bounds = std::make_shared<CuboidVolumeBounds>(
               std::initializer_list<
                   std::pair<CuboidVolumeBounds::BoundValues, double>>{
-<<<<<<< HEAD
-                  {CuboidVolumeBounds::boundsFromAxisDirection(m_dir), gap1Hl},
-                  {CuboidVolumeBounds::boundsFromAxisDirection(m_dirOrth1),
-=======
                   {CuboidVolumeBounds::fromAxisDirection(m_direction), gap1Hl},
                   {CuboidVolumeBounds::fromAxisDirection(m_dirOrth1),
->>>>>>> 385f40c9
                    newVolume.halfLength(m_dirOrth1)},
                   {CuboidVolumeBounds::boundsFromAxisDirection(m_dirOrth2),
                    newVolume.halfLength(m_dirOrth2)}});
@@ -807,13 +777,8 @@
           auto gap1Bounds = std::make_shared<CuboidVolumeBounds>(
               std::initializer_list<
                   std::pair<CuboidVolumeBounds::BoundValues, double>>{
-<<<<<<< HEAD
-                  {CuboidVolumeBounds::boundsFromAxisDirection(m_dir), gap1Hl},
-                  {CuboidVolumeBounds::boundsFromAxisDirection(m_dirOrth1),
-=======
                   {CuboidVolumeBounds::fromAxisDirection(m_direction), gap1Hl},
                   {CuboidVolumeBounds::fromAxisDirection(m_dirOrth1),
->>>>>>> 385f40c9
                    newVolume.halfLength(m_dirOrth1)},
                   {CuboidVolumeBounds::boundsFromAxisDirection(m_dirOrth2),
                    newVolume.halfLength(m_dirOrth2)}});
@@ -839,11 +804,7 @@
           ACTS_VERBOSE("~> Reusing existing gap volume at positive ");
 
           gap2Hl = candidate.bounds->get(
-<<<<<<< HEAD
-                       CuboidVolumeBounds::boundsFromAxisDirection(m_dir)) +
-=======
                        CuboidVolumeBounds::fromAxisDirection(m_direction)) +
->>>>>>> 385f40c9
                    gap2Hl;
           gap2Min = newVolume.max(m_direction) - gap2Hl * 2;
           gap2P = (gap2Max + gap2Min) / 2.0;
@@ -851,13 +812,8 @@
           auto gap2Bounds = std::make_shared<CuboidVolumeBounds>(
               std::initializer_list<
                   std::pair<CuboidVolumeBounds::BoundValues, double>>{
-<<<<<<< HEAD
-                  {CuboidVolumeBounds::boundsFromAxisDirection(m_dir), gap2Hl},
-                  {CuboidVolumeBounds::boundsFromAxisDirection(m_dirOrth1),
-=======
                   {CuboidVolumeBounds::fromAxisDirection(m_direction), gap2Hl},
                   {CuboidVolumeBounds::fromAxisDirection(m_dirOrth1),
->>>>>>> 385f40c9
                    newVolume.halfLength(m_dirOrth1)},
                   {CuboidVolumeBounds::boundsFromAxisDirection(m_dirOrth2),
                    newVolume.halfLength(m_dirOrth2)}});
@@ -872,13 +828,8 @@
           auto gap2Bounds = std::make_shared<CuboidVolumeBounds>(
               std::initializer_list<
                   std::pair<CuboidVolumeBounds::BoundValues, double>>{
-<<<<<<< HEAD
-                  {CuboidVolumeBounds::boundsFromAxisDirection(m_dir), gap2Hl},
-                  {CuboidVolumeBounds::boundsFromAxisDirection(m_dirOrth1),
-=======
                   {CuboidVolumeBounds::fromAxisDirection(m_direction), gap2Hl},
                   {CuboidVolumeBounds::fromAxisDirection(m_dirOrth1),
->>>>>>> 385f40c9
                    newVolume.halfLength(m_dirOrth1)},
                   {CuboidVolumeBounds::boundsFromAxisDirection(m_dirOrth2),
                    newVolume.halfLength(m_dirOrth2)}});
