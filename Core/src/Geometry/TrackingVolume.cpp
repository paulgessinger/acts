// This file is part of the ACTS project.
//
// Copyright (C) 2016 CERN for the benefit of the ACTS project
//
// This Source Code Form is subject to the terms of the Mozilla Public
// License, v. 2.0. If a copy of the MPL was not distributed with this
// file, You can obtain one at https://mozilla.org/MPL/2.0/.

#include "Acts/Geometry/TrackingVolume.hpp"

#include "Acts/Definitions/Direction.hpp"
#include "Acts/Geometry/GeometryIdentifier.hpp"
#include "Acts/Geometry/GlueVolumesDescriptor.hpp"
#include "Acts/Geometry/Portal.hpp"
#include "Acts/Geometry/VolumeBounds.hpp"
#include "Acts/Material/IMaterialDecorator.hpp"
#include "Acts/Material/IVolumeMaterial.hpp"
#include "Acts/Material/ProtoVolumeMaterial.hpp"
#include "Acts/Propagator/Navigator.hpp"
#include "Acts/Surfaces/RegularSurface.hpp"
#include "Acts/Surfaces/Surface.hpp"
#include "Acts/Utilities/BinningType.hpp"
#include "Acts/Utilities/Intersection.hpp"

#include <algorithm>
#include <memory>
#include <ostream>
#include <string>
#include <utility>

namespace Acts {

// constructor for arguments
TrackingVolume::TrackingVolume(
    const Transform3& transform, std::shared_ptr<VolumeBounds> volumeBounds,
    std::shared_ptr<const IVolumeMaterial> volumeMaterial,
    std::unique_ptr<const LayerArray> staticLayerArray,
    std::shared_ptr<const TrackingVolumeArray> containedVolumeArray,
    MutableTrackingVolumeVector denseVolumeVector,
    const std::string& volumeName)
    : Volume(transform, std::move(volumeBounds)),
      m_confinedLayers(std::move(staticLayerArray)),
      m_confinedVolumes(std::move(containedVolumeArray)),
      m_confinedDenseVolumes({}),
      m_volumeMaterial(std::move(volumeMaterial)),
      m_name(volumeName) {
  createBoundarySurfaces();
  interlinkLayers();
  connectDenseBoundarySurfaces(denseVolumeVector);
}

TrackingVolume::TrackingVolume(Volume& volume, const std::string& volumeName)
    : TrackingVolume(volume.transform(), volume.volumeBoundsPtr(), nullptr,
                     nullptr, nullptr, MutableTrackingVolumeVector{},
                     volumeName) {}

TrackingVolume::TrackingVolume(const Transform3& transform,
                               std::shared_ptr<VolumeBounds> volbounds,
                               const std::string& volumeName)
    : TrackingVolume(transform, std::move(volbounds), nullptr, nullptr, nullptr,
                     {}, volumeName) {}

TrackingVolume::~TrackingVolume() = default;

const TrackingVolume* TrackingVolume::lowestTrackingVolume(
    const GeometryContext& gctx, const Vector3& position,
    const double tol) const {
  if (!inside(position, tol)) {
    return nullptr;
  }

  // confined static volumes - highest hierarchy
  if (m_confinedVolumes) {
    const TrackingVolume* volume = m_confinedVolumes->object(position).get();
    if (volume != nullptr) {
      return volume->lowestTrackingVolume(gctx, position, tol);
    }
  }

  // search for dense volumes
  if (!m_confinedDenseVolumes.empty()) {
    for (auto& denseVolume : m_confinedDenseVolumes) {
      if (denseVolume->inside(position, tol)) {
        return denseVolume.get();
      }
    }
  }

  // there is no lower sub structure
  return this;
}

const TrackingVolumeBoundaries& TrackingVolume::boundarySurfaces() const {
  return (m_boundarySurfaces);
}

void TrackingVolume::connectDenseBoundarySurfaces(
    MutableTrackingVolumeVector& confinedDenseVolumes) {
  if (!confinedDenseVolumes.empty()) {
    Direction dir = Direction::Positive;
    // Walk over each dense volume
    for (auto& confDenseVol : confinedDenseVolumes) {
      // Walk over each boundary surface of the volume
      auto& boundSur = confDenseVol->boundarySurfaces();
      for (std::size_t i = 0; i < boundSur.size(); i++) {
        // Skip empty entries since we do not know the shape of the dense volume
        // and therewith the used indices
        if (boundSur.at(i) == nullptr) {
          continue;
        }

        // Use mother volume as the opposite direction of the already used
        // direction
        auto mutableBs =
            std::const_pointer_cast<BoundarySurfaceT<TrackingVolume>>(
                boundSur.at(i));
        if (mutableBs->m_oppositeVolume != nullptr &&
            mutableBs->m_alongVolume == nullptr) {
          dir = Direction::Positive;
          mutableBs->attachVolume(this, dir);
        } else {
          if (mutableBs->m_oppositeVolume == nullptr &&
              mutableBs->m_alongVolume != nullptr) {
            dir = Direction::Negative;
            mutableBs->attachVolume(this, dir);
          }
        }

        // Update the boundary
        confDenseVol->updateBoundarySurface(static_cast<BoundarySurfaceFace>(i),
                                            mutableBs);
      }
      // Store the volume
      m_confinedDenseVolumes.push_back(std::move(confDenseVol));
    }
  }
}

void TrackingVolume::createBoundarySurfaces() {
  using Boundary = BoundarySurfaceT<TrackingVolume>;

  // Transform Surfaces To BoundarySurfaces
  auto orientedSurfaces = Volume::volumeBounds().orientedSurfaces(m_transform);

  m_boundarySurfaces.reserve(orientedSurfaces.size());
  for (auto& osf : orientedSurfaces) {
    TrackingVolume* opposite = nullptr;
    TrackingVolume* along = nullptr;
    if (osf.direction == Direction::OppositeNormal) {
      opposite = this;
    } else {
      along = this;
    }
    m_boundarySurfaces.push_back(std::make_shared<const Boundary>(
        std::move(osf.surface), opposite, along));
  }
}

void TrackingVolume::glueTrackingVolume(const GeometryContext& gctx,
                                        BoundarySurfaceFace bsfMine,
                                        TrackingVolume* neighbor,
                                        BoundarySurfaceFace bsfNeighbor) {
  // Find the connection of the two tracking volumes: BinningValue::binR returns
  // the center except for cylindrical volumes
  Vector3 bPosition(binningPosition(gctx, BinningValue::binR));
  Vector3 distance =
      Vector3(neighbor->binningPosition(gctx, BinningValue::binR) - bPosition);
  // glue to the face
  std::shared_ptr<const BoundarySurfaceT<TrackingVolume>> bSurfaceMine =
      boundarySurfaces().at(bsfMine);
  // @todo - complex glueing could be possible with actual intersection for the
  // normal vector
  // Coerce the arbitrary position bPosition to be on the surface repr so we can
  // get a normal
  Vector3 nvector =
      bSurfaceMine->surfaceRepresentation().normal(gctx, bPosition);
  // estimate the orientation
  Direction dir = Direction::fromScalar(nvector.dot(distance));
  // The easy case :
  // - no glue volume descriptors on either side
  if ((m_glueVolumeDescriptor == nullptr) ||
      m_glueVolumeDescriptor->glueVolumes(bsfMine) == nullptr) {
    // the boundary orientation
    auto mutableBSurfaceMine =
        std::const_pointer_cast<BoundarySurfaceT<TrackingVolume>>(bSurfaceMine);
    mutableBSurfaceMine->attachVolume(neighbor, dir);
    // Make sure you keep the boundary material if there
    const Surface& neighborSurface =
        neighbor->m_boundarySurfaces.at(bsfNeighbor)->surfaceRepresentation();
    auto neighborMaterial = neighborSurface.surfaceMaterialSharedPtr();
    const Surface& mySurface = bSurfaceMine->surfaceRepresentation();
    auto myMaterial = mySurface.surfaceMaterialSharedPtr();
    // Keep the neighbor material
    if (myMaterial == nullptr && neighborMaterial != nullptr) {
      Surface* myMutbableSurface = const_cast<Surface*>(&mySurface);
      myMutbableSurface->assignSurfaceMaterial(neighborMaterial);
    }
    // Now set it to the neighbor volume
    (neighbor->m_boundarySurfaces).at(bsfNeighbor) = bSurfaceMine;
  }
}

void TrackingVolume::glueTrackingVolumes(
    const GeometryContext& gctx, BoundarySurfaceFace bsfMine,
    const std::shared_ptr<TrackingVolumeArray>& neighbors,
    BoundarySurfaceFace bsfNeighbor) {
  // find the connection of the two tracking volumes : BinningValue::binR
  // returns the center except for cylindrical volumes
  std::shared_ptr<const TrackingVolume> nRefVolume =
      neighbors->arrayObjects().at(0);
  // get the distance
  Vector3 bPosition(binningPosition(gctx, BinningValue::binR));
  Vector3 distance(nRefVolume->binningPosition(gctx, BinningValue::binR) -
                   bPosition);
  // take the normal at the binning positio
  std::shared_ptr<const BoundarySurfaceT<TrackingVolume>> bSurfaceMine =
      boundarySurfaces().at(bsfMine);
  // @todo - complex glueing could be possible with actual intersection for the
  // normal vector
  // Coerce the arbitrary position bPosition to be on the surface repr so we can
  // get a normal
  Vector3 nvector =
      bSurfaceMine->surfaceRepresentation().normal(gctx, bPosition);
  // estimate the orientation
  Direction dir = Direction::fromScalar(nvector.dot(distance));
  // the easy case :
  // - no glue volume descriptors on either side
  if ((m_glueVolumeDescriptor == nullptr) ||
      !m_glueVolumeDescriptor->glueVolumes(bsfMine)) {
    // the boundary orientation
    auto mutableBSurfaceMine =
        std::const_pointer_cast<BoundarySurfaceT<TrackingVolume>>(bSurfaceMine);
    mutableBSurfaceMine->attachVolumeArray(neighbors, dir);
    // now set it to the neighbor volumes - the optised way
    for (auto& nVolume : neighbors->arrayObjects()) {
      auto mutableNVolume = std::const_pointer_cast<TrackingVolume>(nVolume);
      (mutableNVolume->m_boundarySurfaces).at(bsfNeighbor) = bSurfaceMine;
    }
  }
}

void TrackingVolume::assignBoundaryMaterial(
    std::shared_ptr<const ISurfaceMaterial> surfaceMaterial,
    BoundarySurfaceFace bsFace) {
  auto bSurface = m_boundarySurfaces.at(bsFace);
  RegularSurface* surface =
      const_cast<RegularSurface*>(&bSurface->surfaceRepresentation());
  surface->assignSurfaceMaterial(std::move(surfaceMaterial));
}

void TrackingVolume::updateBoundarySurface(
    BoundarySurfaceFace bsf,
    std::shared_ptr<const BoundarySurfaceT<TrackingVolume>> bs,
    bool checkmaterial) {
  if (checkmaterial) {
    auto cMaterialPtr = m_boundarySurfaces.at(bsf)
                            ->surfaceRepresentation()
                            .surfaceMaterialSharedPtr();
    auto bsMaterial = bs->surfaceRepresentation().surfaceMaterial();
    if (cMaterialPtr != nullptr && bsMaterial == nullptr) {
      RegularSurface* surface =
          const_cast<RegularSurface*>(&bs->surfaceRepresentation());
      surface->assignSurfaceMaterial(cMaterialPtr);
    }
  }
  m_boundarySurfaces.at(bsf) = std::move(bs);
}

void TrackingVolume::registerGlueVolumeDescriptor(
    std::unique_ptr<GlueVolumesDescriptor> gvd) {
  m_glueVolumeDescriptor = std::move(gvd);
}

GlueVolumesDescriptor& TrackingVolume::glueVolumesDescriptor() {
  if (m_glueVolumeDescriptor == nullptr) {
    m_glueVolumeDescriptor = std::make_unique<GlueVolumesDescriptor>();
  }
  return *m_glueVolumeDescriptor;
}

void TrackingVolume::synchronizeLayers(double envelope) const {
  // case a : Layers exist
  // msgstream << MSG::VERBOSE << "  -> synchronizing Layer dimensions of
  // TrackingVolume '" << volumeName() << "'." << endreq;

  if (m_confinedLayers) {
    // msgstream << MSG::VERBOSE << "  ---> working on " <<
    // m_confinedLayers->arrayObjects().size() << " (material+navigation)
    // layers." << endreq;
    for (auto& clayIter : m_confinedLayers->arrayObjects()) {
      if (clayIter) {
        // @todo implement synchronize layer
        //  if (clayIter->surfaceRepresentation().type() == Surface::Cylinder &&
        //  !(center().isApprox(clayIter->surfaceRepresentation().center())) )
        //      clayIter->resizeAndRepositionLayer(volumeBounds(),center(),envelope);
        //  else
        //      clayIter->resizeLayer(volumeBounds(),envelope);
      }  // else
      // msgstream << MSG::WARNING << "  ---> found 0 pointer to layer,
      // indicates problem." << endreq;
    }
  }

  // case b : container volume -> step down
  if (m_confinedVolumes) {
    // msgstream << MSG::VERBOSE << "  ---> no confined layers, working on " <<
    // m_confinedVolumes->arrayObjects().size() << " confined volumes." <<
    // endreq;
    for (auto& cVolumesIter : m_confinedVolumes->arrayObjects()) {
      cVolumesIter->synchronizeLayers(envelope);
    }
  }
}

void TrackingVolume::interlinkLayers() {
  if (m_confinedLayers) {
    auto& layers = m_confinedLayers->arrayObjects();

    // forward register the last one as the previous one
    //  first <- | -> second, first <- | -> second, first <- | -> second
    const Layer* lastLayer = nullptr;
    for (auto& layerPtr : layers) {
      // we'll need to mutate our confined layers to perform this operation
      Layer& mutableLayer = *(std::const_pointer_cast<Layer>(layerPtr));
      // register the layers
      mutableLayer.m_nextLayerUtility = m_confinedLayers->binUtility();
      mutableLayer.m_nextLayers.first = lastLayer;
      // register the volume
      mutableLayer.encloseTrackingVolume(*this);
      // remember the last layer
      lastLayer = &mutableLayer;
    }
    // backward loop
    lastLayer = nullptr;
    for (auto layerIter = layers.rbegin(); layerIter != layers.rend();
         ++layerIter) {
      // set the other next volume
      Layer& mutableLayer = *(std::const_pointer_cast<Layer>(*layerIter));
      mutableLayer.m_nextLayers.second = lastLayer;
      lastLayer = &mutableLayer;
    }
  }
}

void TrackingVolume::closeGeometry(
    const IMaterialDecorator* materialDecorator,
    std::unordered_map<GeometryIdentifier, const TrackingVolume*>& volumeMap,
    std::size_t& vol, const GeometryIdentifierHook& hook,
    const Logger& logger) {
  // we can construct the volume ID from this
  auto volumeID = GeometryIdentifier().setVolume(++vol);
  // assign the Volume ID to the volume itself
  auto thisVolume = const_cast<TrackingVolume*>(this);
  thisVolume->assignGeometryId(volumeID);
  ACTS_DEBUG("volumeID: " << volumeID << ", name: " << volumeName());
  // insert the volume into the map
  volumeMap[volumeID] = thisVolume;

  // assign the material if you have a decorator
  if (materialDecorator != nullptr) {
    materialDecorator->decorate(*thisVolume);
  }
  if (thisVolume->volumeMaterial() == nullptr &&
      thisVolume->motherVolume() != nullptr &&
      thisVolume->motherVolume()->volumeMaterial() != nullptr) {
    auto protoMaterial = dynamic_cast<const ProtoVolumeMaterial*>(
        thisVolume->motherVolume()->volumeMaterial());
    if (protoMaterial == nullptr) {
      thisVolume->assignVolumeMaterial(
          thisVolume->motherVolume()->volumeMaterialPtr());
    }
  }

  this->assignGeometryId(volumeID);
  // loop over the boundary surfaces
  GeometryIdentifier::Value iboundary = 0;
  // loop over the boundary surfaces
  for (auto& bSurfIter : boundarySurfaces()) {
    // get the intersection solution
    auto& bSurface = bSurfIter->surfaceRepresentation();
    // create the boundary surface id
    auto boundaryID = GeometryIdentifier(volumeID).setBoundary(++iboundary);
    // now assign to the boundary surface
    auto& mutableBSurface = *(const_cast<RegularSurface*>(&bSurface));
    mutableBSurface.assignGeometryId(boundaryID);
    // Assign material if you have a decorator
    if (materialDecorator != nullptr) {
      materialDecorator->decorate(mutableBSurface);
    }
  }

  // A) this is NOT a container volume, volumeID is already incremented
  if (!m_confinedVolumes) {
    // loop over the confined layers
    if (m_confinedLayers) {
      GeometryIdentifier::Value ilayer = 0;
      // loop over the layers
      for (auto& layerPtr : m_confinedLayers->arrayObjects()) {
        // create the layer identification
        auto layerID = GeometryIdentifier(volumeID).setLayer(++ilayer);
        // now close the geometry
        auto mutableLayerPtr = std::const_pointer_cast<Layer>(layerPtr);
        mutableLayerPtr->closeGeometry(materialDecorator, layerID, hook,
                                       logger);
      }
    }
  } else {
    // B) this is a container volume, go through sub volume
    // do the loop
    for (auto& volumesIter : m_confinedVolumes->arrayObjects()) {
      auto mutableVolumesIter =
          std::const_pointer_cast<TrackingVolume>(volumesIter);
      mutableVolumesIter->setMotherVolume(this);
      mutableVolumesIter->closeGeometry(materialDecorator, volumeMap, vol, hook,
                                        logger);
    }
  }

  if (!m_confinedDenseVolumes.empty()) {
    for (auto& volumesIter : m_confinedDenseVolumes) {
      auto mutableVolumesIter =
          std::const_pointer_cast<TrackingVolume>(volumesIter);
      mutableVolumesIter->setMotherVolume(this);
      mutableVolumesIter->closeGeometry(materialDecorator, volumeMap, vol, hook,
                                        logger);
    }
  }

  GeometryIdentifier::Value iportal = 0;
  for (auto& portal : portals()) {
    auto portalId = GeometryIdentifier(volumeID).setBoundary(++iportal);
    assert(portal.isValid() && "Invalid portal encountered during closing");

    portal.surface().assignGeometryId(portalId);
  }

  for (auto& volume : volumes()) {
    volume.closeGeometry(materialDecorator, volumeMap, vol, hook, logger);
  }
}

// Returns the boundary surfaces ordered in probability to hit them based on
boost::container::small_vector<BoundaryIntersection, 4>
TrackingVolume::compatibleBoundaries(const GeometryContext& gctx,
                                     const Vector3& position,
                                     const Vector3& direction,
                                     const NavigationOptions<Surface>& options,
                                     const Logger& logger) const {
  ACTS_VERBOSE("Finding compatibleBoundaries");

  boost::container::small_vector<BoundaryIntersection, 4> intersections;

  // The limits for this navigation step
  double nearLimit = options.nearLimit;
  double farLimit = options.farLimit;

  // Helper function to test intersection
  auto checkIntersection =
      [&](SurfaceMultiIntersection& candidates,
          const BoundarySurface* boundary) -> BoundaryIntersection {
    for (const auto& intersection : candidates.split()) {
      if (!intersection.isValid()) {
        continue;
      }

      ACTS_VERBOSE("Check intersection with surface "
                   << boundary->surfaceRepresentation().geometryId());
      if (detail::checkPathLength(intersection.pathLength(), nearLimit,
                                  farLimit, logger)) {
        return BoundaryIntersection(intersection, boundary);
      }
    }

    ACTS_VERBOSE("No intersection accepted");
    return BoundaryIntersection(SurfaceIntersection::invalid(), nullptr);
  };

  /// Helper function to process boundary surfaces
  auto processBoundaries =
      [&](const TrackingVolumeBoundaries& boundaries) -> void {
    // Loop over the boundary surfaces
    for (auto& boundary : boundaries) {
      // Get the boundary surface pointer
      const auto& surface = boundary->surfaceRepresentation();
      ACTS_VERBOSE("Consider boundary surface " << surface.geometryId());

      // Exclude the boundary where you are on
      // TODO this is not optimal as we might exit via the same boundary (e.g.
      // cylinder)
      if (&surface == options.startObject) {
        ACTS_VERBOSE(" - Surface is excluded surface");
        continue;
      }

      auto candidates = surface.intersect(gctx, position, direction,
                                          options.boundaryTolerance);
      // Intersect and continue
      auto intersection = checkIntersection(candidates, boundary.get());
      if (intersection.first.isValid()) {
        ACTS_VERBOSE(" - Proceed with surface");
        intersections.push_back(intersection);
      } else {
        ACTS_VERBOSE(" - Surface intersecion invalid");
      }
    }
  };

  // Process the boundaries of the current volume
  const auto& surfaces = boundarySurfaces();
  ACTS_VERBOSE("Volume reports " << surfaces.size() << " boundary surfaces");
  processBoundaries(surfaces);

  // Process potential boundaries of contained volumes
  auto confinedDenseVolumes = denseVolumes();
  ACTS_VERBOSE("Volume reports " << confinedDenseVolumes.size()
                                 << " confined dense volumes");
  for (const auto& volume : confinedDenseVolumes) {
    const auto& surfacesConfined = volume->boundarySurfaces();
    ACTS_VERBOSE(" -> " << surfacesConfined.size() << " boundary surfaces");
    processBoundaries(surfacesConfined);
  }

  return intersections;
}

boost::container::small_vector<LayerIntersection, 10>
TrackingVolume::compatibleLayers(
    const GeometryContext& gctx, const Vector3& position,
    const Vector3& direction, const NavigationOptions<Layer>& options) const {
  // the layer intersections which are valid
  boost::container::small_vector<LayerIntersection, 10> lIntersections;

  // the confinedLayers
  if (m_confinedLayers == nullptr) {
    return {};
  }

  // start layer given or not - test layer
  const Layer* tLayer = options.startObject != nullptr
                            ? static_cast<const Layer*>(options.startObject)
                            : associatedLayer(gctx, position);
  while (tLayer != nullptr) {
    // check if the layer needs resolving
    // - resolveSensitive -> always take layer if it has a surface array
    // - resolveMaterial -> always take layer if it has material
    // - resolvePassive -> always take, unless it's a navigation layer
    // skip the start object
    if (tLayer != options.startObject && tLayer->resolve(options)) {
      // if it's a resolveable start layer, you are by definition on it
      // layer on approach intersection
      auto atIntersection =
          tLayer->surfaceOnApproach(gctx, position, direction, options);
      // Intersection is ok - take it (move to surface on approach)
      if (atIntersection.isValid()) {
        // create a layer intersection
        lIntersections.push_back(LayerIntersection(atIntersection, tLayer));
      }
    }
    // move to next one or break because you reached the end layer
    tLayer = (tLayer == options.endObject)
                 ? nullptr
                 : tLayer->nextLayer(gctx, position, direction);
  }

  // In case of cylindrical layers we might resolve far intersection solutions
  // which are not valid for navigation. These are discarded here by checking
  // against the minimum path length.
  auto min = std::min_element(
      lIntersections.begin(), lIntersections.end(),
      [](const LayerIntersection& a, const LayerIntersection& b) {
        return a.first.pathLength() < b.first.pathLength();
      });
  std::rotate(lIntersections.begin(), min, lIntersections.end());
  lIntersections.resize(std::distance(min, lIntersections.end()),
                        {SurfaceIntersection::invalid(), nullptr});

  return lIntersections;
}

const std::string& TrackingVolume::volumeName() const {
  return m_name;
}

void TrackingVolume::setVolumeName(const std::string& volumeName) {
  m_name = volumeName;
}

const IVolumeMaterial* TrackingVolume::volumeMaterial() const {
  return m_volumeMaterial.get();
}

const std::shared_ptr<const IVolumeMaterial>&
TrackingVolume::volumeMaterialPtr() const {
  return m_volumeMaterial;
}

void TrackingVolume::assignVolumeMaterial(
    std::shared_ptr<const IVolumeMaterial> material) {
  m_volumeMaterial = std::move(material);
}

const LayerArray* TrackingVolume::confinedLayers() const {
  return m_confinedLayers.get();
}

const MutableTrackingVolumeVector TrackingVolume::denseVolumes() const {
  return m_confinedDenseVolumes;
}

std::shared_ptr<const TrackingVolumeArray> TrackingVolume::confinedVolumes()
    const {
  return m_confinedVolumes;
}

const TrackingVolume* TrackingVolume::motherVolume() const {
  return m_motherVolume;
}

TrackingVolume* TrackingVolume::motherVolume() {
  return m_motherVolume;
}

void TrackingVolume::setMotherVolume(TrackingVolume* mvol) {
  m_motherVolume = mvol;
}

const Acts::Layer* TrackingVolume::associatedLayer(
    const GeometryContext& /*gctx*/, const Vector3& position) const {
  // confined static layers - highest hierarchy
  if (m_confinedLayers != nullptr) {
    return (m_confinedLayers->object(position).get());
  }

  // return the null pointer
  return nullptr;
}

TrackingVolume::VolumeRange TrackingVolume::volumes() const {
  return VolumeRange{m_volumes};
}

TrackingVolume::MutableVolumeRange TrackingVolume::volumes() {
  return MutableVolumeRange{m_volumes};
}

TrackingVolume& TrackingVolume::addVolume(
    std::unique_ptr<TrackingVolume> volume) {
  if (volume->motherVolume() != nullptr) {
    throw std::invalid_argument("Volume already has a mother volume");
  }

  volume->setMotherVolume(this);
  m_volumes.push_back(std::move(volume));
  return *m_volumes.back();
}

TrackingVolume::PortalRange TrackingVolume::portals() const {
  return PortalRange{m_portals};
}

TrackingVolume::MutablePortalRange TrackingVolume::portals() {
  return MutablePortalRange{m_portals};
}

void TrackingVolume::addPortal(std::shared_ptr<Portal> portal) {
<<<<<<< HEAD
  if (portal == nullptr) {
    throw std::invalid_argument("Portal is nullptr");
  }
  m_portals.push_back(std::move(portal));
}

TrackingVolume::SurfaceRange TrackingVolume::surfaces() const {
  return SurfaceRange{m_surfaces};
}

TrackingVolume::MutableSurfaceRange TrackingVolume::surfaces() {
  return MutableSurfaceRange{m_surfaces};
}

void TrackingVolume::addSurface(std::shared_ptr<Surface> surface) {
  if (surface == nullptr) {
    throw std::invalid_argument("Surface is nullptr");
  }
  m_surfaces.push_back(std::move(surface));
}

=======
  m_portals.push_back(std::move(portal));
}

>>>>>>> 11be3396
}  // namespace Acts<|MERGE_RESOLUTION|>--- conflicted
+++ resolved
@@ -663,7 +663,6 @@
 }
 
 void TrackingVolume::addPortal(std::shared_ptr<Portal> portal) {
-<<<<<<< HEAD
   if (portal == nullptr) {
     throw std::invalid_argument("Portal is nullptr");
   }
@@ -685,9 +684,4 @@
   m_surfaces.push_back(std::move(surface));
 }
 
-=======
-  m_portals.push_back(std::move(portal));
-}
-
->>>>>>> 11be3396
 }  // namespace Acts