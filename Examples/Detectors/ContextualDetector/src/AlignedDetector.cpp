--- conflicted
+++ resolved
@@ -8,13 +8,8 @@
 
 #include "ActsExamples/ContextualDetector/AlignedDetector.hpp"
 
-<<<<<<< HEAD
 #include "Acts/Geometry/DetectorElementBase.hpp"
 #include "Acts/Geometry/GeometryContext.hpp"
-=======
-#include "Acts/Geometry/GeometryContext.hpp"
-#include "Acts/Geometry/TrackingGeometry.hpp"
->>>>>>> 93d87814
 #include "Acts/Utilities/Logger.hpp"
 #include "ActsExamples/ContextualDetector/AlignmentDecorator.hpp"
 #include "ActsExamples/ContextualDetector/ExternalAlignmentDecorator.hpp"
@@ -24,15 +19,8 @@
 #include "ActsExamples/DetectorCommons/DetectorBase.hpp"
 #include "ActsExamples/Framework/RandomNumbers.hpp"
 #include "ActsExamples/GenericDetector/BuildGenericDetector.hpp"
-<<<<<<< HEAD
 
 #include <memory>
-
-using namespace Acts::UnitLiterals;
-=======
-
-namespace ActsExamples {
->>>>>>> 93d87814
 
 namespace ActsExamples {
 
@@ -59,16 +47,10 @@
   }
 
   // Let's create a random number service
-<<<<<<< HEAD
-  ActsExamples::RandomNumbers::Config randomNumberConfig;
+  RandomNumbers::Config randomNumberConfig;
   randomNumberConfig.seed = m_cfg.seed;
   auto randomNumberSvc =
       std::make_shared<ActsExamples::RandomNumbers>(randomNumberConfig);
-=======
-  RandomNumbers::Config randomNumberConfig;
-  randomNumberConfig.seed = cfg.seed;
-  auto randomNumberSvc = std::make_shared<RandomNumbers>(randomNumberConfig);
->>>>>>> 93d87814
 
   auto fillDecoratorConfig = [&](AlignmentDecorator::Config& config) {
     config.iovSize = m_cfg.iovSize;
@@ -86,37 +68,18 @@
     config.firstIovNominal = m_cfg.firstIovNominal;
   };
 
-<<<<<<< HEAD
   if (m_cfg.mode == Config::Mode::External) {
-=======
-  TrackingGeometryPtr aTrackingGeometry;
-  if (cfg.mode == Config::Mode::External) {
-    ExternallyAlignedDetectorElement::ContextType nominalContext;
-    Acts::GeometryContext geometryContext(nominalContext);
-
->>>>>>> 93d87814
     ExternalAlignmentDecorator::Config agcsConfig;
     fillDecoratorConfig(agcsConfig);
 
     std::vector<std::vector<std::shared_ptr<ExternallyAlignedDetectorElement>>>
         specificDetectorStore;
 
-<<<<<<< HEAD
-    gen1Geometry =
-        ActsExamples::Generic::buildDetector<ExternallyAlignedDetectorElement>(
-            geometryContext, specificDetectorStore, m_cfg.buildLevel,
-            m_cfg.materialDecorator, m_cfg.buildProto, m_cfg.surfaceLogLevel,
-            m_cfg.layerLogLevel, m_cfg.volumeLogLevel);
+    gen1Geometry = Generic::buildDetector<ExternallyAlignedDetectorElement>(
+        geometryContext, specificDetectorStore, m_cfg.buildLevel,
+        m_cfg.materialDecorator, m_cfg.buildProto, m_cfg.surfaceLogLevel,
+        m_cfg.layerLogLevel, m_cfg.volumeLogLevel);
     agcsConfig.trackingGeometry = gen1Geometry;
-=======
-    aTrackingGeometry =
-        Generic::buildDetector<ExternallyAlignedDetectorElement>(
-            geometryContext, detectorStore, cfg.buildLevel,
-            std::move(mdecorator), cfg.buildProto, cfg.surfaceLogLevel,
-            cfg.layerLogLevel, cfg.volumeLogLevel);
-
-    agcsConfig.trackingGeometry = aTrackingGeometry;
->>>>>>> 93d87814
 
     // need to upcast to store in this object as well
     for (auto& lstore : specificDetectorStore) {
@@ -129,29 +92,13 @@
         std::move(agcsConfig),
         Acts::getDefaultLogger("AlignmentDecorator", m_cfg.decoratorLogLevel)));
   } else {
-<<<<<<< HEAD
     InternalAlignmentDecorator::Config agcsConfig;
     fillDecoratorConfig(agcsConfig);
 
-    gen1Geometry =
-        ActsExamples::Generic::buildDetector<InternallyAlignedDetectorElement>(
-            geometryContext, agcsConfig.detectorStore, m_cfg.buildLevel,
-            m_cfg.materialDecorator, m_cfg.buildProto, m_cfg.surfaceLogLevel,
-            m_cfg.layerLogLevel, m_cfg.volumeLogLevel);
-=======
-    InternallyAlignedDetectorElement::ContextType nominalContext;
-    nominalContext.nominal = true;
-    Acts::GeometryContext geometryContext(nominalContext);
-
-    InternalAlignmentDecorator::Config agcsConfig;
-    fillDecoratorConfig(agcsConfig);
-
-    aTrackingGeometry =
-        Generic::buildDetector<InternallyAlignedDetectorElement>(
-            geometryContext, agcsConfig.detectorStore, cfg.buildLevel,
-            std::move(mdecorator), cfg.buildProto, cfg.surfaceLogLevel,
-            cfg.layerLogLevel, cfg.volumeLogLevel);
->>>>>>> 93d87814
+    gen1Geometry = Generic::buildDetector<InternallyAlignedDetectorElement>(
+        geometryContext, agcsConfig.detectorStore, m_cfg.buildLevel,
+        m_cfg.materialDecorator, m_cfg.buildProto, m_cfg.surfaceLogLevel,
+        m_cfg.layerLogLevel, m_cfg.volumeLogLevel);
 
     // need to upcast to store in this object as well
     for (auto& lstore : agcsConfig.detectorStore) {
