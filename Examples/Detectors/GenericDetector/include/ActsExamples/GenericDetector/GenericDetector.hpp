--- conflicted
+++ resolved
@@ -15,20 +15,8 @@
 #include <memory>
 
 namespace ActsExamples {
-<<<<<<< HEAD
-class GenericDetectorElement;
-=======
-class IContextDecorator;
-}  // namespace ActsExamples
-
-namespace ActsExamples {
 
 class GenericDetectorElement;
-
-struct GenericDetector {
-  using ContextDecorators = std::vector<std::shared_ptr<IContextDecorator>>;
-  using TrackingGeometryPtr = std::shared_ptr<const Acts::TrackingGeometry>;
->>>>>>> 93d87814
 
 class GenericDetectorFactory : public DetectorFactoryBase {
  public:
@@ -42,7 +30,6 @@
     std::shared_ptr<const Acts::IMaterialDecorator> materialDecorator;
   };
 
-<<<<<<< HEAD
   explicit GenericDetectorFactory(const Config& cfg);
 
   std::shared_ptr<DetectorBase> buildDetector() const override;
@@ -51,15 +38,4 @@
   Config m_cfg;
 };
 
-=======
-  /// The Store of the detector elements (lifetime: job)
-  std::vector<std::vector<std::shared_ptr<GenericDetectorElement>>>
-      detectorStore;
-
-  std::pair<TrackingGeometryPtr, ContextDecorators> finalize(
-      const Config& cfg,
-      std::shared_ptr<const Acts::IMaterialDecorator> mdecorator);
-};
-
->>>>>>> 93d87814
 }  // namespace ActsExamples