from pathlib import Path
import os
import json
import functools
import subprocess

import pytest

from helpers import (
    geant4Enabled,
    rootEnabled,
    dd4hepEnabled,
    hepmc3Enabled,
    AssertCollectionExistsAlg,
    isCI,
)

pytestmark = pytest.mark.skipif(not rootEnabled, reason="ROOT not set up")


import acts
from acts.examples import (
    Sequencer,
    GenericDetector,
    AlignedDetector,
    RootParticleWriter,
)

from common import getOpenDataDetector

u = acts.UnitConstants


@pytest.fixture
def field():
    return acts.ConstantBField(acts.Vector3(0, 0, 2 * u.T))


@pytest.fixture
def seq():
    return Sequencer(events=10, numThreads=1)


def assert_csv_output(csv_path, stem):
    __tracebackhide__ = True
    # print(list(csv_path.iterdir()))
    assert len([f for f in csv_path.iterdir() if f.name.endswith(stem + ".csv")]) > 0
    assert all([f.stat().st_size > 100 for f in csv_path.iterdir()])


def assert_entries(root_file, tree_name, exp):
    __tracebackhide__ = True
    import ROOT

    ROOT.PyConfig.IgnoreCommandLineOptions = True
    ROOT.gROOT.SetBatch(True)

    rf = ROOT.TFile.Open(str(root_file))
    keys = [k.GetName() for k in rf.GetListOfKeys()]
    assert tree_name in keys
    assert rf.Get(tree_name).GetEntries() == exp, f"{root_file}:{tree_name}"


<<<<<<< HEAD
def test_seeding(tmp_path, trk_geo, field):
    from seeding import runSeeding

    field = acts.ConstantBField(acts.Vector3(0, 0, 2 * acts.UnitConstants.T))
=======
def test_fatras(trk_geo, tmp_path, field):
    from fatras import runFatras
>>>>>>> 49777c85

    csv = tmp_path / "csv"
    csv.mkdir()

<<<<<<< HEAD
    seq = Sequencer(events=10, numThreads=1)

    root_files = [
        ("estimatedparams.root", "estimatedparams", 371),
        ("performance_seeding_trees.root", "track_finder_tracks", 371),
        ("performance_seeding_hists.root", None, 0),
        ("evgen_particles.root", "particles", seq.config.events),
        ("fatras_particles_final.root", "particles", seq.config.events),
        ("fatras_particles_initial.root", "particles", seq.config.events),
    ]

    for fn, _, _ in root_files:
        fp = tmp_path / fn
        assert not fp.exists()

    assert len(list(csv.iterdir())) == 0

    runSeeding(trk_geo, field, outputDir=str(tmp_path), s=seq).run()

    del seq

    for fn, tn, exp_entries in root_files:
        fp = tmp_path / fn
        assert fp.exists()
        assert fp.stat().st_size > 100

        if tn is not None:
            assert_entries(fp, tn, exp_entries)

    assert_csv_output(csv, "evgen_particles")
    assert_csv_output(csv, "evgen_particles")
    assert_csv_output(csv, "fatras_particles_final")
    assert_csv_output(csv, "fatras_particles_initial")
=======
    nevents = 10

    root_files = [
        ("fatras_particles_final.root", "particles", nevents),
        ("fatras_particles_initial.root", "particles", nevents),
        ("hits.root", "hits", 115),
    ]

    assert len(list(csv.iterdir())) == 0
    for rf, _, _ in root_files:
        assert not (tmp_path / rf).exists()

    seq = Sequencer(events=nevents)
    runFatras(trk_geo, field, str(tmp_path), s=seq).run()

    del seq

    assert_csv_output(csv, "particles_final")
    assert_csv_output(csv, "particles_initial")
    assert_csv_output(csv, "hits")
    for f, tn, exp_entries in root_files:
        rfp = tmp_path / f
        assert rfp.exists()
        assert rfp.stat().st_size > 2 ** 10 * 10

        assert_entries(rfp, tn, exp_entries)
>>>>>>> 49777c85


def test_propagation(tmp_path, trk_geo, field, seq):
    from propagation import runPropagation

    obj = tmp_path / "obj"
    obj.mkdir()

    root_files = [("propagation_steps.root", "propagation_steps", 10000)]

    for fn, _, _ in root_files:
        fp = tmp_path / fn
        assert not fp.exists()

    assert len(list(obj.iterdir())) == 0

    runPropagation(trk_geo, field, str(tmp_path), s=seq).run()

    for fn, tn, ee in root_files:
        fp = tmp_path / fn
        assert fp.exists()
        assert fp.stat().st_size > 2 ** 10 * 50
        assert_entries(fp, tn, ee)

    assert len(list(obj.iterdir())) > 0


@pytest.mark.slow
@pytest.mark.skipif(not geant4Enabled, reason="Geant4 not set up")
@pytest.mark.skipif(not dd4hepEnabled, reason="DD4hep not set up")
def test_material_recording(tmp_path, material_recording):

    # Not quite sure why this isn't 200
    root_files = [("geant4_material_tracks.root", "material-tracks", 198)]

    for fn, tn, ee in root_files:
        fp = material_recording / fn
        assert fp.exists()
        assert fp.stat().st_size > 2 ** 10 * 50
        assert_entries(fp, tn, ee)


@pytest.mark.slow
@pytest.mark.skipif(not hepmc3Enabled, reason="HepMC3 plugin not available")
@pytest.mark.skipif(not dd4hepEnabled, reason="DD4hep not set up")
@pytest.mark.skipif(not geant4Enabled, reason="Geant4 not set up")
def test_event_recording(tmp_path):

    script = (
        Path(__file__).parent.parent.parent.parent
        / "Examples"
        / "Scripts"
        / "Python"
        / "event_recording.py"
    )
    assert script.exists()

    env = os.environ.copy()
    env["NEVENTS"] = "1"
    subprocess.check_call([str(script)], cwd=tmp_path, env=env)

    from acts.examples.hepmc3 import HepMC3AsciiReader

    out_path = tmp_path / "hepmc3"
    # out_path.mkdir()

    assert len([f for f in out_path.iterdir() if f.name.endswith("events.hepmc3")]) > 0
    assert all([f.stat().st_size > 100 for f in out_path.iterdir()])

    s = Sequencer(numThreads=1)

    s.addReader(
        HepMC3AsciiReader(
            level=acts.logging.INFO,
            inputDir=str(out_path),
            inputStem="events",
            outputEvents="hepmc-events",
        )
    )

    alg = AssertCollectionExistsAlg(
        "hepmc-events", name="check_alg", level=acts.logging.INFO
    )
    s.addAlgorithm(alg)

    s.run()

    assert alg.events_seen == 1


def test_particle_gun(tmp_path):
    from particle_gun import runParticleGun

    s = Sequencer(events=20, numThreads=1)

    csv_dir = tmp_path / "csv"
    root_file = tmp_path / "particles.root"

    assert not csv_dir.exists()
    assert not root_file.exists()

    runParticleGun(str(tmp_path), s=s).run()

    assert csv_dir.exists()
    assert root_file.exists()

    assert len([f for f in csv_dir.iterdir() if f.name.endswith("particles.csv")]) > 0
    assert all([f.stat().st_size > 100 for f in csv_dir.iterdir()])

    assert root_file.stat().st_size > 200
    assert_entries(root_file, "particles", 20)


@pytest.mark.slow
@pytest.mark.skipif(not dd4hepEnabled, reason="DD4hep not set up")
def test_material_mapping(material_recording, tmp_path):
    map_file = tmp_path / "material-maps_tracks.root"
    assert not map_file.exists()

    s = Sequencer(numThreads=1)

    detector, trackingGeometry, decorators = getOpenDataDetector()

    from material_mapping import runMaterialMapping

    runMaterialMapping(
        trackingGeometry,
        decorators,
        outputDir=str(tmp_path),
        inputDir=material_recording,
        s=s,
    )

    s.run()

    # MaterialMapping alg only writes on destruct.
    # See https://github.com/acts-project/acts/issues/881
    del s

    mat_file = tmp_path / "material-map.json"

    assert mat_file.exists()
    assert mat_file.stat().st_size > 10

    with mat_file.open() as fh:
        assert json.load(fh)

    assert map_file.exists()
    assert_entries(map_file, "material-tracks", 198)

    val_file = tmp_path / "propagation-material.root"
    assert not val_file.exists()

    # test the validation as well

    # we need to destroy the ODD to reload with material
    # del trackingGeometry
    # del detector

    detector, trackingGeometry, decorators = getOpenDataDetector(
        mdecorator=acts.IMaterialDecorator.fromFile(mat_file)
    )

    from material_validation import runMaterialValidation

    s = Sequencer(events=10, numThreads=1)

    field = acts.NullBField()

    runMaterialValidation(
        trackingGeometry, decorators, field, outputDir=str(tmp_path), s=s
    )

    s.run()

    assert val_file.exists()
    assert_entries(val_file, "material-tracks", 10000)


@pytest.mark.parametrize(
    "geoFactory,nobj",
    [
        (GenericDetector.create, 450),
        pytest.param(
            getOpenDataDetector,
            540,
            marks=pytest.mark.skipif(not dd4hepEnabled, reason="DD4hep not set up"),
        ),
        (functools.partial(AlignedDetector.create, iovSize=1), 450),
    ],
)
def test_geometry_example(geoFactory, nobj, tmp_path):
    detector, trackingGeometry, decorators = geoFactory()

    from geometry import runGeometry

    json_dir = tmp_path / "json"
    csv_dir = tmp_path / "csv"
    obj_dir = tmp_path / "obj"

    for d in (json_dir, csv_dir, obj_dir):
        d.mkdir()

    events = 5

    kwargs = dict(
        trackingGeometry=trackingGeometry,
        decorators=decorators,
        events=events,
        outputDir=str(tmp_path),
    )

    runGeometry(outputJson=True, **kwargs)
    runGeometry(outputJson=False, **kwargs)

    assert len(list(obj_dir.iterdir())) == nobj
    assert all(f.stat().st_size > 200 for f in obj_dir.iterdir())

    assert len(list(csv_dir.iterdir())) == 3 * events
    assert all(f.stat().st_size > 200 for f in csv_dir.iterdir())

    detector_files = [csv_dir / f"event{i:>09}-detectors.csv" for i in range(events)]
    for detector_file in detector_files:
        assert detector_file.exists()
        assert detector_file.stat().st_size > 200

    contents = [f.read_text() for f in detector_files]
    ref = contents[0]
    for c in contents[1:]:
        if isinstance(detector, AlignedDetector):
            assert c != ref, "Detector writeout is expected to be different"
        else:
            assert c == ref, "Detector writeout is expected to be identical"

    if not isinstance(detector, AlignedDetector):
        for f in [json_dir / f"event{i:>09}-detector.json" for i in range(events)]:
            assert detector_file.exists()
            with f.open() as fh:
                data = json.load(fh)
                assert data
        material_file = tmp_path / "geometry-map.json"
        assert material_file.exists()
        assert material_file.stat().st_size > 200<|MERGE_RESOLUTION|>--- conflicted
+++ resolved
@@ -61,20 +61,48 @@
     assert rf.Get(tree_name).GetEntries() == exp, f"{root_file}:{tree_name}"
 
 
-<<<<<<< HEAD
+def test_fatras(trk_geo, tmp_path, field):
+    from fatras import runFatras
+
+    csv = tmp_path / "csv"
+    csv.mkdir()
+
+    nevents = 10
+
+    root_files = [
+        ("fatras_particles_final.root", "particles", nevents),
+        ("fatras_particles_initial.root", "particles", nevents),
+        ("hits.root", "hits", 115),
+    ]
+
+    assert len(list(csv.iterdir())) == 0
+    for rf, _, _ in root_files:
+        assert not (tmp_path / rf).exists()
+
+    seq = Sequencer(events=nevents)
+    runFatras(trk_geo, field, str(tmp_path), s=seq).run()
+
+    del seq
+
+    assert_csv_output(csv, "particles_final")
+    assert_csv_output(csv, "particles_initial")
+    assert_csv_output(csv, "hits")
+    for f, tn, exp_entries in root_files:
+        rfp = tmp_path / f
+        assert rfp.exists()
+        assert rfp.stat().st_size > 2 ** 10 * 10
+
+        assert_entries(rfp, tn, exp_entries)
+
+
 def test_seeding(tmp_path, trk_geo, field):
     from seeding import runSeeding
 
     field = acts.ConstantBField(acts.Vector3(0, 0, 2 * acts.UnitConstants.T))
-=======
-def test_fatras(trk_geo, tmp_path, field):
-    from fatras import runFatras
->>>>>>> 49777c85
 
     csv = tmp_path / "csv"
     csv.mkdir()
 
-<<<<<<< HEAD
     seq = Sequencer(events=10, numThreads=1)
 
     root_files = [
@@ -108,34 +136,6 @@
     assert_csv_output(csv, "evgen_particles")
     assert_csv_output(csv, "fatras_particles_final")
     assert_csv_output(csv, "fatras_particles_initial")
-=======
-    nevents = 10
-
-    root_files = [
-        ("fatras_particles_final.root", "particles", nevents),
-        ("fatras_particles_initial.root", "particles", nevents),
-        ("hits.root", "hits", 115),
-    ]
-
-    assert len(list(csv.iterdir())) == 0
-    for rf, _, _ in root_files:
-        assert not (tmp_path / rf).exists()
-
-    seq = Sequencer(events=nevents)
-    runFatras(trk_geo, field, str(tmp_path), s=seq).run()
-
-    del seq
-
-    assert_csv_output(csv, "particles_final")
-    assert_csv_output(csv, "particles_initial")
-    assert_csv_output(csv, "hits")
-    for f, tn, exp_entries in root_files:
-        rfp = tmp_path / f
-        assert rfp.exists()
-        assert rfp.stat().st_size > 2 ** 10 * 10
-
-        assert_entries(rfp, tn, exp_entries)
->>>>>>> 49777c85
 
 
 def test_propagation(tmp_path, trk_geo, field, seq):
