from pathlib import Path
import os
import json
import functools
import subprocess

import pytest

from helpers import (
    geant4Enabled,
    rootEnabled,
    dd4hepEnabled,
    hepmc3Enabled,
    AssertCollectionExistsAlg,
    isCI,
    doHashChecks,
)

pytestmark = pytest.mark.skipif(not rootEnabled, reason="ROOT not set up")


import acts
from acts.examples import (
    Sequencer,
    GenericDetector,
    AlignedDetector,
    RootParticleWriter,
)

from common import getOpenDataDetector

u = acts.UnitConstants


@pytest.fixture
def field():
    return acts.ConstantBField(acts.Vector3(0, 0, 2 * u.T))


@pytest.fixture
def seq():
    return Sequencer(events=10, numThreads=1)


def assert_csv_output(csv_path, stem):
    __tracebackhide__ = True
    # print(list(csv_path.iterdir()))
    assert len([f for f in csv_path.iterdir() if f.name.endswith(stem + ".csv")]) > 0
    assert all([f.stat().st_size > 100 for f in csv_path.iterdir()])


def assert_entries(root_file, tree_name, exp):
    __tracebackhide__ = True
    import ROOT

    ROOT.PyConfig.IgnoreCommandLineOptions = True
    ROOT.gROOT.SetBatch(True)

    rf = ROOT.TFile.Open(str(root_file))
    keys = [k.GetName() for k in rf.GetListOfKeys()]
    assert tree_name in keys
    assert rf.Get(tree_name).GetEntries() == exp, f"{root_file}:{tree_name}"


@pytest.mark.slow
def test_pythia8(tmp_path, seq):
    from pythia8 import runPythia8

    (tmp_path / "csv").mkdir()

    assert not (tmp_path / "pythia8_particles.root").exists()
    assert len(list((tmp_path / "csv").iterdir())) == 0

    events = seq.config.events

    runPythia8(str(tmp_path), s=seq).run()

    del seq

    fp = tmp_path / "pythia8_particles.root"
    assert fp.exists()
    assert fp.stat().st_size > 2 ** 10 * 50
    assert_entries(fp, "particles", events)

    assert len(list((tmp_path / "csv").iterdir())) > 0
    assert_csv_output(tmp_path / "csv", "particles")


def test_fatras(trk_geo, tmp_path, field, assert_root_hash):
    from fatras import runFatras

    csv = tmp_path / "csv"
    csv.mkdir()

    nevents = 10

    root_files = [
        (
            "fatras_particles_final.root",
            "particles",
            nevents,
        ),
        (
            "fatras_particles_initial.root",
            "particles",
            nevents,
        ),
        (
            "hits.root",
            "hits",
            115,
        ),
    ]

    assert len(list(csv.iterdir())) == 0
    for rf, _, _ in root_files:
        assert not (tmp_path / rf).exists()

    seq = Sequencer(events=nevents)
    runFatras(trk_geo, field, str(tmp_path), s=seq).run()

    del seq

    assert_csv_output(csv, "particles_final")
    assert_csv_output(csv, "particles_initial")
    assert_csv_output(csv, "hits")
    for f, tn, exp_entries in root_files:
        rfp = tmp_path / f
        assert rfp.exists()
        assert rfp.stat().st_size > 2 ** 10 * 10

        assert_entries(rfp, tn, exp_entries)
        assert_root_hash(f, rfp)


def test_seeding(tmp_path, trk_geo, field, assert_root_hash):
    from seeding import runSeeding

    field = acts.ConstantBField(acts.Vector3(0, 0, 2 * acts.UnitConstants.T))

    csv = tmp_path / "csv"
    csv.mkdir()

    seq = Sequencer(events=10, numThreads=1)

    root_files = [
        (
            "estimatedparams.root",
            "estimatedparams",
            371,
        ),
        (
            "performance_seeding_trees.root",
            "track_finder_tracks",
            371,
        ),
        (
            "performance_seeding_hists.root",
            None,
            0,
        ),
        (
            "evgen_particles.root",
            "particles",
            seq.config.events,
        ),
        (
            "fatras_particles_final.root",
            "particles",
            seq.config.events,
        ),
        (
            "fatras_particles_initial.root",
            "particles",
            seq.config.events,
        ),
    ]

    for fn, _, _ in root_files:
        fp = tmp_path / fn
        assert not fp.exists()

    assert len(list(csv.iterdir())) == 0

    runSeeding(trk_geo, field, outputDir=str(tmp_path), s=seq).run()

    del seq

    for fn, tn, exp_entries in root_files:
        fp = tmp_path / fn
        assert fp.exists()
        assert fp.stat().st_size > 100

        if tn is not None:
            assert_entries(fp, tn, exp_entries)
            assert_root_hash(fn, fp)

    assert_csv_output(csv, "evgen_particles")
    assert_csv_output(csv, "evgen_particles")
    assert_csv_output(csv, "fatras_particles_final")
    assert_csv_output(csv, "fatras_particles_initial")


def test_propagation(tmp_path, trk_geo, field, seq, assert_root_hash):
    from propagation import runPropagation

    obj = tmp_path / "obj"
    obj.mkdir()

    root_files = [
        (
            "propagation_steps.root",
            "propagation_steps",
            10000,
        )
    ]

    for fn, _, _ in root_files:
        fp = tmp_path / fn
        assert not fp.exists()

    assert len(list(obj.iterdir())) == 0

    runPropagation(trk_geo, field, str(tmp_path), s=seq).run()

    for fn, tn, ee in root_files:
        fp = tmp_path / fn
        assert fp.exists()
        assert fp.stat().st_size > 2 ** 10 * 50
        assert_entries(fp, tn, ee)
        assert_root_hash(fn, fp)

    assert len(list(obj.iterdir())) > 0


@pytest.mark.slow
@pytest.mark.skipif(not geant4Enabled, reason="Geant4 not set up")
@pytest.mark.skipif(not dd4hepEnabled, reason="DD4hep not set up")
def test_material_recording(tmp_path, material_recording, assert_root_hash):

    root_files = [
        (
            "geant4_material_tracks.root",
            "material-tracks",
            200,
        )
    ]

    for fn, tn, ee in root_files:
        fp = material_recording / fn
        assert fp.exists()
        assert fp.stat().st_size > 2 ** 10 * 50
        assert_entries(fp, tn, ee)
        assert_root_hash(fn, fp)


@pytest.mark.slow
@pytest.mark.skipif(not hepmc3Enabled, reason="HepMC3 plugin not available")
@pytest.mark.skipif(not dd4hepEnabled, reason="DD4hep not set up")
@pytest.mark.skipif(not geant4Enabled, reason="Geant4 not set up")
def test_event_recording(tmp_path):

    script = (
        Path(__file__).parent.parent.parent.parent
        / "Examples"
        / "Scripts"
        / "Python"
        / "event_recording.py"
    )
    assert script.exists()

    env = os.environ.copy()
    env["NEVENTS"] = "1"
    subprocess.check_call([str(script)], cwd=tmp_path, env=env)

    from acts.examples.hepmc3 import HepMC3AsciiReader

    out_path = tmp_path / "hepmc3"
    # out_path.mkdir()

    assert len([f for f in out_path.iterdir() if f.name.endswith("events.hepmc3")]) > 0
    assert all([f.stat().st_size > 100 for f in out_path.iterdir()])

    s = Sequencer(numThreads=1)

    s.addReader(
        HepMC3AsciiReader(
            level=acts.logging.INFO,
            inputDir=str(out_path),
            inputStem="events",
            outputEvents="hepmc-events",
        )
    )

    alg = AssertCollectionExistsAlg(
        "hepmc-events", name="check_alg", level=acts.logging.INFO
    )
    s.addAlgorithm(alg)

    s.run()

    assert alg.events_seen == 1


@pytest.mark.skipif(not dd4hepEnabled, reason="DD4hep not set up")
<<<<<<< HEAD
def test_truth_tracking(tmp_path):
=======
def test_truth_tracking(tmp_path, assert_root_hash):
>>>>>>> ba86a7ec
    from truth_tracking import runTruthTracking

    detector, trackingGeometry, _ = getOpenDataDetector()

    field = acts.ConstantBField(acts.Vector3(0, 0, 2 * u.T))

    seq = Sequencer(events=10, numThreads=1)

    root_files = [
        ("trackstates_fitter.root", "trackstates", 19),
        ("tracksummary_fitter.root", "tracksummary", 10),
        ("performance_track_finder.root", "track_finder_tracks", 19),
        ("performance_track_fitter.root", None, -1),
    ]

    for fn, _, _ in root_files:
        fp = tmp_path / fn
        assert not fp.exists()

    runTruthTracking(
        trackingGeometry,
        field,
        digiConfigFile=Path(
            "thirdparty/OpenDataDetector/config/odd-digi-smearing-config.json",
        ),
        outputDir=tmp_path,
        s=seq,
    )

    seq.run()

    del seq

    for fn, tn, ee in root_files:
        fp = tmp_path / fn
        assert fp.exists()
        assert fp.stat().st_size > 1024
        if tn is not None:
            assert_entries(fp, tn, ee)
<<<<<<< HEAD


def test_particle_gun(tmp_path):
=======
            assert_root_hash(fn, fp)


def test_particle_gun(tmp_path, assert_root_hash):
>>>>>>> ba86a7ec
    from particle_gun import runParticleGun

    s = Sequencer(events=20, numThreads=-1)

    csv_dir = tmp_path / "csv"
    root_file = tmp_path / "particles.root"

    assert not csv_dir.exists()
    assert not root_file.exists()

    runParticleGun(str(tmp_path), s=s).run()

    assert csv_dir.exists()
    assert root_file.exists()

    assert len([f for f in csv_dir.iterdir() if f.name.endswith("particles.csv")]) > 0
    assert all([f.stat().st_size > 100 for f in csv_dir.iterdir()])

    assert root_file.stat().st_size > 200
    assert_entries(root_file, "particles", 20)
    assert_root_hash(root_file.name, root_file)


@pytest.mark.slow
@pytest.mark.skipif(not dd4hepEnabled, reason="DD4hep not set up")
def test_material_mapping(material_recording, tmp_path, assert_root_hash):
    map_file = tmp_path / "material-maps_tracks.root"
    assert not map_file.exists()

    s = Sequencer(numThreads=1)

    detector, trackingGeometry, decorators = getOpenDataDetector()

    from material_mapping import runMaterialMapping

    runMaterialMapping(
        trackingGeometry,
        decorators,
        outputDir=str(tmp_path),
        inputDir=material_recording,
        s=s,
    )

    s.run()

    # MaterialMapping alg only writes on destruct.
    # See https://github.com/acts-project/acts/issues/881
    del s

    mat_file = tmp_path / "material-map.json"

    assert mat_file.exists()
    assert mat_file.stat().st_size > 10

    with mat_file.open() as fh:
        assert json.load(fh)

    assert map_file.exists()
    assert_entries(map_file, "material-tracks", 200)
    assert_root_hash(map_file.name, map_file)

    val_file = tmp_path / "propagation-material.root"
    assert not val_file.exists()

    # test the validation as well

    # we need to destroy the ODD to reload with material
    # del trackingGeometry
    # del detector

    detector, trackingGeometry, decorators = getOpenDataDetector(
        mdecorator=acts.IMaterialDecorator.fromFile(mat_file)
    )

    from material_validation import runMaterialValidation

    s = Sequencer(events=10, numThreads=1)

    field = acts.NullBField()

    runMaterialValidation(
        trackingGeometry, decorators, field, outputDir=str(tmp_path), s=s
    )

    s.run()

    assert val_file.exists()
    assert_entries(val_file, "material-tracks", 10000)
    assert_root_hash(val_file.name, val_file)


@pytest.mark.parametrize(
    "geoFactory,nobj",
    [
        (GenericDetector.create, 450),
        pytest.param(
            getOpenDataDetector,
            540,
            marks=pytest.mark.skipif(not dd4hepEnabled, reason="DD4hep not set up"),
        ),
        (functools.partial(AlignedDetector.create, iovSize=1), 450),
    ],
)
def test_geometry_example(geoFactory, nobj, tmp_path):
    detector, trackingGeometry, decorators = geoFactory()

    from geometry import runGeometry

    json_dir = tmp_path / "json"
    csv_dir = tmp_path / "csv"
    obj_dir = tmp_path / "obj"

    for d in (json_dir, csv_dir, obj_dir):
        d.mkdir()

    events = 5

    kwargs = dict(
        trackingGeometry=trackingGeometry,
        decorators=decorators,
        events=events,
        outputDir=str(tmp_path),
    )

    runGeometry(outputJson=True, **kwargs)
    runGeometry(outputJson=False, **kwargs)

    assert len(list(obj_dir.iterdir())) == nobj
    assert all(f.stat().st_size > 200 for f in obj_dir.iterdir())

    assert len(list(csv_dir.iterdir())) == 3 * events
    assert all(f.stat().st_size > 200 for f in csv_dir.iterdir())

    detector_files = [csv_dir / f"event{i:>09}-detectors.csv" for i in range(events)]
    for detector_file in detector_files:
        assert detector_file.exists()
        assert detector_file.stat().st_size > 200

    contents = [f.read_text() for f in detector_files]
    ref = contents[0]
    for c in contents[1:]:
        if isinstance(detector, AlignedDetector):
            assert c != ref, "Detector writeout is expected to be different"
        else:
            assert c == ref, "Detector writeout is expected to be identical"

    if not isinstance(detector, AlignedDetector):
        for f in [json_dir / f"event{i:>09}-detector.json" for i in range(events)]:
            assert detector_file.exists()
            with f.open() as fh:
                data = json.load(fh)
                assert data
        material_file = tmp_path / "geometry-map.json"
        assert material_file.exists()
        assert material_file.stat().st_size > 200


def test_digitization_example(trk_geo, tmp_path, assert_root_hash):
    from digitization import configureDigitization

    s = Sequencer(events=10, numThreads=-1)

    csv_dir = tmp_path / "csv"
    root_file = tmp_path / "measurements.root"

    assert not root_file.exists()
    assert not csv_dir.exists()

    field = acts.ConstantBField(acts.Vector3(0, 0, 2 * u.T))
    configureDigitization(trk_geo, field, outputDir=tmp_path, s=s)

    s.run()

    assert root_file.exists()
    assert csv_dir.exists()

    assert len(list(csv_dir.iterdir())) == 3 * s.config.events
    assert all(f.stat().st_size > 50 for f in csv_dir.iterdir())
    for tn, nev in (
        (8, 407),
        (9, 0),
        (12, 11),
        (13, 375),
        (14, 2),
        (16, 25),
        (17, 146),
        (18, 9),
    ):
        assert_entries(root_file, f"vol{tn}", nev)

    assert_root_hash(root_file.name, root_file)


def test_digitization_example_input(trk_geo, tmp_path, assert_root_hash):
    from particle_gun import runParticleGun
    from digitization import configureDigitization

    ptcl_dir = tmp_path / "ptcl"
    ptcl_dir.mkdir()
    pgs = Sequencer(events=20, numThreads=-1)
    runParticleGun(str(ptcl_dir), s=pgs)
    pgs.run()

    s = Sequencer(numThreads=-1)

    csv_dir = tmp_path / "csv"
    root_file = tmp_path / "measurements.root"

    assert not root_file.exists()
    assert not csv_dir.exists()

    assert_root_hash(
        "particles.root",
        ptcl_dir / "particles.root",
    )

    field = acts.ConstantBField(acts.Vector3(0, 0, 2 * u.T))
    configureDigitization(
        trk_geo,
        field,
        outputDir=tmp_path,
        particlesInput=ptcl_dir / "particles.root",
        s=s,
    )

    s.run()

    assert root_file.exists()
    assert csv_dir.exists()

    assert len(list(csv_dir.iterdir())) == 3 * pgs.config.events
    assert all(f.stat().st_size > 50 for f in csv_dir.iterdir())
    for tn, nev in (
        (7, 0),
        (8, 193),
        (9, 0),
        (12, 1),
        (13, 183),
        (14, 6),
        (16, 3),
        (17, 76),
        (18, 10),
    ):
        assert_entries(root_file, f"vol{tn}", nev)
    assert_root_hash(root_file.name, root_file)


def test_digitization_config_example(trk_geo, tmp_path):
    from digitization_config import runDigitizationConfig

    out_file = tmp_path / "output.json"
    assert not out_file.exists()

    input = (
        Path(__file__).parent
        / "../../../Examples/Algorithms/Digitization/share/default-smearing-config-generic.json"
    )
    assert input.exists(), input.resolve()

    runDigitizationConfig(trk_geo, input=input, output=out_file)

    assert out_file.exists()

    with out_file.open() as fh:
        data = json.load(fh)
    assert len(data.keys()) == 2
    assert data["acts-geometry-hierarchy-map"]["format-version"] == 0
    assert (
        data["acts-geometry-hierarchy-map"]["value-identifier"]
        == "digitization-configuration"
    )
    assert len(data["entries"]) == 27


def test_ckf_tracks_example_full_seeding(tmp_path, assert_root_hash):
    csv = tmp_path / "csv"

    assert not csv.exists()

    # the example as written is only compatible with the generic detector
    detector, trackingGeometry, decorators = GenericDetector.create()

    field = acts.ConstantBField(acts.Vector3(0, 0, 2 * u.T))
    events = 10
    s = Sequencer(events=events, numThreads=1)  # Digitization is not thread-safe

    root_files = [
        (
            "performance_ckf.root",
            None,
            None,
        ),
        (
            "performance_seeding_trees.root",
            "track_finder_tracks",
            368,
        ),
        (
            "performance_seeding_trees.root",
            "track_finder_particles",
            80,
        ),
        (
            "trackstates_ckf.root",
            "trackstates",
            368,
        ),
        (
            "tracksummary_ckf.root",
            "tracksummary",
            10,
        ),
    ]

    for rf, _, _ in root_files:
        assert not (tmp_path / rf).exists()

    from ckf_tracks import runCKFTracks

    runCKFTracks(
        trackingGeometry,
        decorators,
        field=field,
        geometrySelection=Path(
            Path(__file__).parent.parent.parent.parent
            / "Examples/Algorithms/TrackFinding/share/geoSelection-genericDetector.json"
        ),
        digiConfigFile=Path(
            Path(__file__).parent.parent.parent.parent
            / "Examples/Algorithms/Digitization/share/default-smearing-config-generic.json"
        ),
        outputCsv=True,
        outputDir=tmp_path,
        truthSmearedSeeded=False,
        truthEstimatedSeeded=False,
        s=s,
    )
    s.run()

    del s  # files are closed in destructors, not great

    assert csv.exists()
    for rf, tn, nume in root_files:
        rp = tmp_path / rf
        assert rp.exists()
        if tn is not None and nume is not None:
            assert_entries(rp, tn, nume)
            assert_root_hash(rf, rp)

    assert len([f for f in csv.iterdir() if f.name.endswith("CKFtracks.csv")]) == events
    assert all([f.stat().st_size > 300 for f in csv.iterdir()])


def test_ckf_tracks_example_truth_estimate(tmp_path, assert_root_hash):
    # the example as written is only compatible with the generic detector
    detector, trackingGeometry, decorators = GenericDetector.create()

    field = acts.ConstantBField(acts.Vector3(0, 0, 2 * u.T))
    events = 10
    s = Sequencer(events=events, numThreads=1)  # Digitization is not thread-safe

    root_files = [
        ("performance_ckf.root", None, None),
        (
            "performance_seeding_trees.root",
            "track_finder_tracks",
            80,
        ),
        (
            "performance_seeding_trees.root",
            "track_finder_particles",
            80,
        ),
        (
            "trackstates_ckf.root",
            "trackstates",
            80,
        ),
        (
            "tracksummary_ckf.root",
            "tracksummary",
            10,
        ),
    ]

    csv = tmp_path / "csv"

    assert not csv.exists()
    for rf, _, _ in root_files:
        assert not (tmp_path / rf).exists()

    from ckf_tracks import runCKFTracks

    runCKFTracks(
        trackingGeometry,
        decorators,
        field=field,
        geometrySelection=Path(
            Path(__file__).parent.parent.parent.parent
            / "Examples/Algorithms/TrackFinding/share/geoSelection-genericDetector.json"
        ),
        digiConfigFile=Path(
            Path(__file__).parent.parent.parent.parent
            / "Examples/Algorithms/Digitization/share/default-smearing-config-generic.json"
        ),
        outputCsv=True,
        outputDir=tmp_path,
        truthSmearedSeeded=False,
        truthEstimatedSeeded=True,
        s=s,
    )
    s.run()

    del s  # files are closed in destructors, not great

    assert csv.exists()
    for rf, tn, nume in root_files:
        rp = tmp_path / rf
        assert rp.exists()
        if tn is not None and nume is not None:
            assert_entries(rp, tn, nume)
            assert_root_hash(rf, rp)

    assert len([f for f in csv.iterdir() if f.name.endswith("CKFtracks.csv")]) == events
    assert all([f.stat().st_size > 100 for f in csv.iterdir()])


def test_ckf_tracks_example_truth_smeared(tmp_path, assert_root_hash):
    # the example as written is only compatible with the generic detector
    detector, trackingGeometry, decorators = GenericDetector.create()

    field = acts.ConstantBField(acts.Vector3(0, 0, 2 * u.T))
    events = 10
    s = Sequencer(events=events, numThreads=1)  # Digitization is not thread-safe

    root_files = [
        ("performance_ckf.root", None, None),
        (
            "trackstates_ckf.root",
            "trackstates",
            80,
        ),
        (
            "tracksummary_ckf.root",
            "tracksummary",
            10,
        ),
    ]

    csv = tmp_path / "csv"

    assert not csv.exists()
    for rf, _, _ in root_files:
        assert not (tmp_path / rf).exists()

    from ckf_tracks import runCKFTracks

    runCKFTracks(
        trackingGeometry,
        decorators,
        field=field,
        geometrySelection=Path(
            Path(__file__).parent.parent.parent.parent
            / "Examples/Algorithms/TrackFinding/share/geoSelection-genericDetector.json"
        ),
        digiConfigFile=Path(
            Path(__file__).parent.parent.parent.parent
            / "Examples/Algorithms/Digitization/share/default-smearing-config-generic.json"
        ),
        outputCsv=True,
        outputDir=tmp_path,
        truthSmearedSeeded=True,
        truthEstimatedSeeded=False,
        s=s,
    )
    s.run()

    del s  # files are closed in destructors, not great

    assert csv.exists()
    for rf, tn, nume in root_files:
        rp = tmp_path / rf
        assert rp.exists()
        if tn is not None and nume is not None:
            assert_entries(rp, tn, nume)
            assert_root_hash(rf, rp)

    assert len([f for f in csv.iterdir() if f.name.endswith("CKFtracks.csv")]) == events
    assert all([f.stat().st_size > 300 for f in csv.iterdir()])


@pytest.mark.skipif(not dd4hepEnabled, reason="DD4hep not set up")
@pytest.mark.slow
# @pytest.mark.filterwarnings("ignore::UserWarning")
def test_vertex_fitting(tmp_path):
    detector, trackingGeometry, decorators = getOpenDataDetector()

    field = acts.ConstantBField(acts.Vector3(0, 0, 2 * u.T))

    from vertex_fitting import runVertexFitting, VertexFinder

    s = Sequencer(events=10)

    runVertexFitting(
        field,
        vertexFinder=VertexFinder.Truth,
        outputDir=Path.cwd(),
        s=s,
    )

    alg = AssertCollectionExistsAlg(["fittedVertices"], name="check_alg")
    s.addAlgorithm(alg)

    if isCI:
        with pytest.raises(RuntimeError, match=".*ACTS_LOG_FAILURE_THRESHOLD.*"):
            s.run()
    else:
        s.run()
        assert alg.events_seen == s.config.events


import itertools


@pytest.mark.parametrize(
    "finder,inputTracks,entries",
    [
        ("Truth", False, 1),
        # ("Truth", True, 0), # this combination seems to be not working
        ("Iterative", False, 1),
        ("Iterative", True, 10),
        ("AMVF", False, 1),
        ("AMVF", True, 10),
    ],
)
@pytest.mark.filterwarnings("ignore::UserWarning")
def test_vertex_fitting_reading(tmp_path, ptcl_gun, rng, finder, inputTracks, entries):

    ptcl_file = tmp_path / "particles.root"

    detector, trackingGeometry, decorators = GenericDetector.create()
    field = acts.ConstantBField(acts.Vector3(0, 0, 2 * u.T))

    from vertex_fitting import runVertexFitting, VertexFinder

    inputTrackSummary = None
    if inputTracks:
        from truth_tracking import runTruthTracking

        s2 = Sequencer(numThreads=1, events=10)
        runTruthTracking(
            trackingGeometry,
            field,
            digiConfigFile=Path(
                "Examples/Algorithms/Digitization/share/default-smearing-config-generic.json"
            ),
            outputDir=tmp_path,
            s=s2,
        )
        s2.run()
        del s2
        inputTrackSummary = tmp_path / "tracksummary_fitter.root"
        assert inputTrackSummary.exists()
        assert ptcl_file.exists()
    else:
        s0 = Sequencer(events=1)
        evGen = ptcl_gun(s0)
        s0.addWriter(
            RootParticleWriter(
                level=acts.logging.INFO,
                inputParticles=evGen.config.outputParticles,
                filePath=str(ptcl_file),
            )
        )
        s0.run()
        del s0

        assert ptcl_file.exists()

    finder = VertexFinder[finder]

    s3 = Sequencer(numThreads=1)

    runVertexFitting(
        field,
        inputParticlePath=ptcl_file,
        inputTrackSummary=inputTrackSummary,
        outputDir=tmp_path,
        vertexFinder=finder,
        s=s3,
    )

    alg = AssertCollectionExistsAlg(["fittedVertices"], name="check_alg")
    s3.addAlgorithm(alg)

    ## I think this is fixed, keep this commented for now
    # if isCI and inputTracks:
    #     # This is a workaround because in this configuration, the vertexing logs WARNING
    #     # messages, which our CI is configured to fail on.
    #     with pytest.raises(RuntimeError, match=".*ACTS_LOG_FAILURE_THRESHOLD.*"):
    #         s3.run()
    # else:

    s3.run()

    vertexing_file = tmp_path / "performance_vertexing.root"
    assert vertexing_file.exists()

    assert_entries(vertexing_file, "vertexing", entries)<|MERGE_RESOLUTION|>--- conflicted
+++ resolved
@@ -303,11 +303,7 @@
 
 
 @pytest.mark.skipif(not dd4hepEnabled, reason="DD4hep not set up")
-<<<<<<< HEAD
-def test_truth_tracking(tmp_path):
-=======
 def test_truth_tracking(tmp_path, assert_root_hash):
->>>>>>> ba86a7ec
     from truth_tracking import runTruthTracking
 
     detector, trackingGeometry, _ = getOpenDataDetector()
@@ -347,16 +343,10 @@
         assert fp.stat().st_size > 1024
         if tn is not None:
             assert_entries(fp, tn, ee)
-<<<<<<< HEAD
-
-
-def test_particle_gun(tmp_path):
-=======
             assert_root_hash(fn, fp)
 
 
 def test_particle_gun(tmp_path, assert_root_hash):
->>>>>>> ba86a7ec
     from particle_gun import runParticleGun
 
     s = Sequencer(events=20, numThreads=-1)
