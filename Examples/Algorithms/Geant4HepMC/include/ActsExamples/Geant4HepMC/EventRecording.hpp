--- conflicted
+++ resolved
@@ -23,20 +23,12 @@
 
 class G4RunManager;
 
-<<<<<<< HEAD
-namespace ActsExamples {
-class Geant4DetectorConstructionFactory;
-namespace Geant4 {
-class RegionCreator;
-}  // namespace Geant4
-=======
 namespace ActsExamples::Geant4 {
 class DetectorConstructionFactory;
 class RegionCreator;
 }  // namespace ActsExamples::Geant4
 
 namespace ActsExamples {
->>>>>>> cafee589
 
 class EventRecording final : public ActsExamples::IAlgorithm {
  public:
@@ -47,16 +39,11 @@
     /// The recorded events output
     std::string outputHepMcTracks = "geant-outcome-tracks";
 
-<<<<<<< HEAD
     /// Geant4 region creators.
     std::vector<std::shared_ptr<Geant4::RegionCreator>> regionCreators;
 
     /// Detector instance to access Geant4 geometry construction.
     std::shared_ptr<DetectorBase> detector;
-=======
-    std::shared_ptr<Geant4::DetectorConstructionFactory>
-        detectorConstructionFactory;
->>>>>>> cafee589
 
     /// random number seed 1
     int seed1 = 12345;
