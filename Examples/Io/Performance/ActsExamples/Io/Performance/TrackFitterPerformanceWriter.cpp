// This file is part of the Acts project.
//
// Copyright (C) 2019-2020 CERN for the benefit of the Acts project
//
// This Source Code Form is subject to the terms of the Mozilla Public
// License, v. 2.0. If a copy of the MPL was not distributed with this
// file, You can obtain one at http://mozilla.org/MPL/2.0/.

#include "ActsExamples/Io/Performance/TrackFitterPerformanceWriter.hpp"

#include "Acts/EventData/MultiTrajectoryHelpers.hpp"
#include "Acts/EventData/TrackParameters.hpp"
#include "Acts/EventData/VectorMultiTrajectory.hpp"
#include "Acts/Utilities/Helpers.hpp"
#include "Acts/Utilities/MultiIndex.hpp"
#include "ActsExamples/EventData/Track.hpp"
#include "ActsExamples/Framework/AlgorithmContext.hpp"
#include "ActsExamples/Validation/TrackClassification.hpp"
#include "ActsFatras/EventData/Barcode.hpp"
#include "ActsFatras/EventData/Particle.hpp"

#include <algorithm>
#include <cstddef>
#include <memory>
#include <ostream>
#include <stdexcept>
#include <utility>
#include <vector>

#include <TFile.h>

using Acts::VectorHelpers::eta;

ActsExamples::TrackFitterPerformanceWriter::TrackFitterPerformanceWriter(
    ActsExamples::TrackFitterPerformanceWriter::Config config,
    Acts::Logging::Level level)
    : WriterT(config.inputTracks, "TrackFitterPerformanceWriter", level),
      m_cfg(std::move(config)),
      m_resPlotTool(m_cfg.resPlotToolConfig, level),
      m_effPlotTool(m_cfg.effPlotToolConfig, level),
      m_trackSummaryPlotTool(m_cfg.trackSummaryPlotToolConfig, level) {
  // trajectories collection name is already checked by base ctor
  if (m_cfg.inputParticles.empty()) {
    throw std::invalid_argument("Missing particles input collection");
  }
  if (m_cfg.inputMeasurementParticlesMap.empty()) {
    throw std::invalid_argument("Missing hit-particles map input collection");
  }
  if (m_cfg.filePath.empty()) {
    throw std::invalid_argument("Missing output filename");
  }

  m_inputParticles.initialize(m_cfg.inputParticles);
  m_inputMeasurementParticlesMap.initialize(m_cfg.inputMeasurementParticlesMap);

  // the output file can not be given externally since TFile accesses to the
  // same file from multiple threads are unsafe.
  // must always be opened internally
  auto path = m_cfg.filePath;
  m_outputFile = TFile::Open(path.c_str(), "RECREATE");
  if (m_outputFile == nullptr) {
    throw std::invalid_argument("Could not open '" + path + "'");
  }

  // initialize the residual and efficiency plots tool
  m_resPlotTool.book(m_resPlotCache);
  m_effPlotTool.book(m_effPlotCache);
  m_trackSummaryPlotTool.book(m_trackSummaryPlotCache);
}

ActsExamples::TrackFitterPerformanceWriter::~TrackFitterPerformanceWriter() {
  m_resPlotTool.clear(m_resPlotCache);
  m_effPlotTool.clear(m_effPlotCache);
  m_trackSummaryPlotTool.clear(m_trackSummaryPlotCache);

  if (m_outputFile != nullptr) {
    m_outputFile->Close();
  }
}

ActsExamples::ProcessCode
ActsExamples::TrackFitterPerformanceWriter::finalize() {
  // fill residual and pull details into additional hists
  m_resPlotTool.refinement(m_resPlotCache);

  if (m_outputFile != nullptr) {
    m_outputFile->cd();
    m_resPlotTool.write(m_resPlotCache);
    m_effPlotTool.write(m_effPlotCache);
    m_trackSummaryPlotTool.write(m_trackSummaryPlotCache);

    ACTS_INFO("Wrote performance plots to '" << m_outputFile->GetPath() << "'");
  }
  return ProcessCode::SUCCESS;
}

ActsExamples::ProcessCode ActsExamples::TrackFitterPerformanceWriter::writeT(
    const AlgorithmContext& ctx, const ConstTrackContainer& tracks) {
  // Read truth input collections
  const auto& particles = m_inputParticles(ctx);
  const auto& hitParticlesMap = m_inputMeasurementParticlesMap(ctx);

  // Truth particles with corresponding reconstructed tracks
  std::vector<ActsFatras::Barcode> reconParticleIds;
  reconParticleIds.reserve(particles.size());
  // For each particle within a track, how many hits did it contribute
  std::vector<ParticleHitCount> particleHitCounts;

  // Exclusive access to the tree while writing
  std::lock_guard<std::mutex> lock(m_writeMutex);

  // Loop over all tracks
  for (const auto& track : tracks) {
    // Select reco track with fitted parameters
<<<<<<< HEAD
    if (!traj.hasTrackParameters(trackTip)) {
=======
    if (not track.hasReferenceSurface()) {
>>>>>>> 9ba6e127
      ACTS_WARNING("No fitted track parameters.");
      continue;
    }
    Acts::BoundTrackParameters fittedParameters =
        track.createParametersAtReference();

    // Get the majority truth particle for this trajectory
    identifyContributingParticles(hitParticlesMap, track, particleHitCounts);
    if (particleHitCounts.empty()) {
      ACTS_WARNING("No truth particle associated with this trajectory.");
      continue;
    }
    // Find the truth particle for the majority barcode
    const auto ip = particles.find(particleHitCounts.front().particleId);
    if (ip == particles.end()) {
      ACTS_WARNING("Majority particle not found in the particles collection.");
      continue;
    }

    // Record this majority particle ID of this trajectory
    reconParticleIds.push_back(ip->particleId());
    // Fill the residual plots
    m_resPlotTool.fill(m_resPlotCache, ctx.geoContext, *ip, fittedParameters);
    // Fill the trajectory summary info
    m_trackSummaryPlotTool.fill(m_trackSummaryPlotCache, fittedParameters,
                                track.nTrackStates(), track.nMeasurements(),
                                track.nOutliers(), track.nHoles(),
                                track.nSharedHits());
  }

  // Fill the efficiency, defined as the ratio between number of tracks with
  // fitted parameter and total truth tracks (assumes one truth partilce has
  // one truth track)
  for (const auto& particle : particles) {
    bool isReconstructed = false;
    // Find if the particle has been reconstructed
    auto it = std::find(reconParticleIds.begin(), reconParticleIds.end(),
                        particle.particleId());
    if (it != reconParticleIds.end()) {
      isReconstructed = true;
    }
    m_effPlotTool.fill(m_effPlotCache, particle, isReconstructed);
  }

  return ProcessCode::SUCCESS;
}<|MERGE_RESOLUTION|>--- conflicted
+++ resolved
@@ -112,11 +112,7 @@
   // Loop over all tracks
   for (const auto& track : tracks) {
     // Select reco track with fitted parameters
-<<<<<<< HEAD
-    if (!traj.hasTrackParameters(trackTip)) {
-=======
-    if (not track.hasReferenceSurface()) {
->>>>>>> 9ba6e127
+    if (!track.hasReferenceSurface()) {
       ACTS_WARNING("No fitted track parameters.");
       continue;
     }
