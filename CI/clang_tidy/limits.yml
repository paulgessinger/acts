limits:
  # "readability-inconsistent-declaration-parameter-name": 0
  # "readability-named-parameter": 0
  "readability-container-size-empty": 0
<<<<<<< HEAD
  "modernize-use-using": 0
  #"readability-braces-around-statements": 0
=======
  # "modernize-use-using": 0
  "readability-braces-around-statements": 0
>>>>>>> 989bbac7
  "modernize-use-override": 0
  "modernize-use-equals-default" : 0
  "readability-implicit-bool-cast": 0
  "readability-implicit-bool-conversion": 0
  # "modernize-use-default-member-init": 0
  # "performance-unnecessary-value-param": 0
  # "modernize-use-equals-default": 0
  # "modernize-use-nullptr": 0<|MERGE_RESOLUTION|>--- conflicted
+++ resolved
@@ -2,13 +2,8 @@
   # "readability-inconsistent-declaration-parameter-name": 0
   # "readability-named-parameter": 0
   "readability-container-size-empty": 0
-<<<<<<< HEAD
   "modernize-use-using": 0
-  #"readability-braces-around-statements": 0
-=======
-  # "modernize-use-using": 0
   "readability-braces-around-statements": 0
->>>>>>> 989bbac7
   "modernize-use-override": 0
   "modernize-use-equals-default" : 0
   "readability-implicit-bool-cast": 0
